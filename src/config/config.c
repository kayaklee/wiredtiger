/*-
 * Copyright (c) 2014-2016 MongoDB, Inc.
 * Copyright (c) 2008-2014 WiredTiger, Inc.
 *	All rights reserved.
 *
 * See the file LICENSE for redistribution information.
 */

#include "wt_internal.h"

/*
 * __config_err --
 *	Error message and return for config string parse failures.
 */
static int
__config_err(WT_CONFIG *conf, const char *msg, int err)
{
	WT_RET_MSG(conf->session, err,
	    "Error parsing '%.*s' at offset %" WT_PTRDIFFT_FMT ": %s",
	    (int)(conf->end - conf->orig), conf->orig,
	    conf->cur - conf->orig, msg);
}

/*
 * __wt_config_initn --
 *	Initialize a config handle, used to iterate through a config string of
 *	specified length.
 */
void
__wt_config_initn(
    WT_SESSION_IMPL *session, WT_CONFIG *conf, const char *str, size_t len)
{
	conf->session = session;
	conf->orig = conf->cur = str;
	conf->end = str + len;
	conf->depth = 0;
	conf->top = -1;
	conf->go = NULL;
}

/*
 * __wt_config_init --
 *	Initialize a config handle, used to iterate through a NUL-terminated
 *	config string.
 */
void
__wt_config_init(WT_SESSION_IMPL *session, WT_CONFIG *conf, const char *str)
{
	size_t len;

	len = (str == NULL) ? 0 : strlen(str);

	__wt_config_initn(session, conf, str, len);
}

/*
 * __wt_config_subinit --
 *	Initialize a config handle, used to iterate through a config string
 *	extracted from another config string (used for parsing nested
 *	structures).
 */
void
__wt_config_subinit(
    WT_SESSION_IMPL *session, WT_CONFIG *conf, WT_CONFIG_ITEM *item)
{
	__wt_config_initn(session, conf, item->str, item->len);
}

#define	PUSH(i, t) do {							\
	if (conf->top == -1)						\
		conf->top = conf->depth;				\
	if (conf->depth == conf->top) {					\
		if (out->len > 0)					\
			return (__config_err(conf,			\
			    "New value starts without a separator",	\
			    EINVAL));					\
		out->type = (t);					\
		out->str = (conf->cur + (i));				\
	}								\
} while (0)

#define	CAP(i) do {							\
	if (conf->depth == conf->top)					\
		out->len = (size_t)((conf->cur + (i) + 1) - out->str);	\
} while (0)

typedef enum {
	A_LOOP, A_BAD, A_DOWN, A_UP, A_VALUE, A_NEXT, A_QDOWN, A_QUP,
	A_ESC, A_UNESC, A_BARE, A_NUMBARE, A_UNBARE, A_UTF8_2,
	A_UTF8_3, A_UTF8_4, A_UTF_CONTINUE
} CONFIG_ACTION;

/*
 * static void *gostruct[] = {
 *		[0 ... 255] = &&l_bad,
 *		['\t'] = &&l_loop, [' '] = &&l_loop,
 *		['\r'] = &&l_loop, ['\n'] = &&l_loop,
 *		['"'] = &&l_qup,
 *		[':'] = &&l_value, ['='] = &&l_value,
 *		[','] = &&l_next,
 *		// tracking [] and {} individually would allow fuller
 *		// validation but is really messy
 *		['('] = &&l_up, [')'] = &&l_down,
 *		['['] = &&l_up, [']'] = &&l_down,
 *		['{'] = &&l_up, ['}'] = &&l_down,
 *		// bare identifiers
 *		['-'] = &&l_numbare,
 *		['0' ... '9'] = &&l_numbare,
 *		['_'] = &&l_bare,
 *		['A' ... 'Z'] = &&l_bare, ['a' ... 'z'] = &&l_bare,
 *		['/'] = &&l_bare,
 *	};
 */
static const int8_t gostruct[256] = {
	A_BAD, A_BAD, A_BAD, A_BAD, A_BAD, A_BAD, A_BAD, A_BAD, A_BAD,
	A_LOOP, A_LOOP, A_BAD, A_BAD, A_LOOP, A_BAD, A_BAD, A_BAD,
	A_BAD, A_BAD, A_BAD, A_BAD, A_BAD, A_BAD, A_BAD, A_BAD, A_BAD,
	A_BAD, A_BAD, A_BAD, A_BAD, A_BAD, A_BAD, A_LOOP, A_BAD, A_QUP,
	A_BAD, A_BAD, A_BAD, A_BAD, A_BAD, A_UP, A_DOWN, A_BAD, A_BAD,
	A_NEXT, A_NUMBARE, A_BARE, A_BARE, A_NUMBARE, A_NUMBARE,
	A_NUMBARE, A_NUMBARE, A_NUMBARE, A_NUMBARE, A_NUMBARE,
	A_NUMBARE, A_NUMBARE, A_NUMBARE, A_VALUE, A_BAD, A_BAD,
	A_VALUE, A_BAD, A_BAD, A_BAD, A_BARE, A_BARE, A_BARE, A_BARE,
	A_BARE, A_BARE, A_BARE, A_BARE, A_BARE, A_BARE, A_BARE, A_BARE,
	A_BARE, A_BARE, A_BARE, A_BARE, A_BARE, A_BARE, A_BARE, A_BARE,
	A_BARE, A_BARE, A_BARE, A_BARE, A_BARE, A_BARE, A_UP, A_BAD,
	A_DOWN, A_BAD, A_BARE, A_BAD, A_BARE, A_BARE, A_BARE, A_BARE,
	A_BARE, A_BARE, A_BARE, A_BARE, A_BARE, A_BARE, A_BARE, A_BARE,
	A_BARE, A_BARE, A_BARE, A_BARE, A_BARE, A_BARE, A_BARE, A_BARE,
	A_BARE, A_BARE, A_BARE, A_BARE, A_BARE, A_BARE, A_UP, A_BAD,
	A_DOWN, A_BAD, A_BAD, A_BAD, A_BAD, A_BAD, A_BAD, A_BAD, A_BAD,
	A_BAD, A_BAD, A_BAD, A_BAD, A_BAD, A_BAD, A_BAD, A_BAD, A_BAD,
	A_BAD, A_BAD, A_BAD, A_BAD, A_BAD, A_BAD, A_BAD, A_BAD, A_BAD,
	A_BAD, A_BAD, A_BAD, A_BAD, A_BAD, A_BAD, A_BAD, A_BAD, A_BAD,
	A_BAD, A_BAD, A_BAD, A_BAD, A_BAD, A_BAD, A_BAD, A_BAD, A_BAD,
	A_BAD, A_BAD, A_BAD, A_BAD, A_BAD, A_BAD, A_BAD, A_BAD, A_BAD,
	A_BAD, A_BAD, A_BAD, A_BAD, A_BAD, A_BAD, A_BAD, A_BAD, A_BAD,
	A_BAD, A_BAD, A_BAD, A_BAD, A_BAD, A_BAD, A_BAD, A_BAD, A_BAD,
	A_BAD, A_BAD, A_BAD, A_BAD, A_BAD, A_BAD, A_BAD, A_BAD, A_BAD,
	A_BAD, A_BAD, A_BAD, A_BAD, A_BAD, A_BAD, A_BAD, A_BAD, A_BAD,
	A_BAD, A_BAD, A_BAD, A_BAD, A_BAD, A_BAD, A_BAD, A_BAD, A_BAD,
	A_BAD, A_BAD, A_BAD, A_BAD, A_BAD, A_BAD, A_BAD, A_BAD, A_BAD,
	A_BAD, A_BAD, A_BAD, A_BAD, A_BAD, A_BAD, A_BAD, A_BAD, A_BAD,
	A_BAD, A_BAD, A_BAD, A_BAD, A_BAD, A_BAD, A_BAD, A_BAD, A_BAD,
	A_BAD, A_BAD, A_BAD, A_BAD, A_BAD
};

/*
 *	static void *gobare[] =
 *	{
 *		[0 ... 31] = &&l_bad,
 *		// could be more pedantic/validation-checking
 *		[32 ... 126] = &&l_loop,
 *		['\t'] = &&l_unbare, [' '] = &&l_unbare,
 *		['\r'] = &&l_unbare, ['\n'] = &&l_unbare,
 *		[':'] = &&l_unbare, ['='] = &&l_unbare,
 *		[','] = &&l_unbare,
 *		[')'] = &&l_unbare, [']'] = &&l_unbare, ['}'] = &&l_unbare,
 *		[127 ... 255] = &&l_bad
 *	};
 */
static const int8_t gobare[256] = {
	A_BAD, A_BAD, A_BAD, A_BAD, A_BAD, A_BAD, A_BAD, A_BAD, A_BAD,
	A_UNBARE, A_UNBARE, A_BAD, A_BAD, A_UNBARE, A_BAD, A_BAD,
	A_BAD, A_BAD, A_BAD, A_BAD, A_BAD, A_BAD, A_BAD, A_BAD, A_BAD,
	A_BAD, A_BAD, A_BAD, A_BAD, A_BAD, A_BAD, A_BAD, A_UNBARE,
	A_LOOP, A_LOOP, A_LOOP, A_LOOP, A_LOOP, A_LOOP, A_LOOP, A_LOOP,
	A_UNBARE, A_LOOP, A_LOOP, A_UNBARE, A_LOOP, A_LOOP, A_LOOP,
	A_LOOP, A_LOOP, A_LOOP, A_LOOP, A_LOOP, A_LOOP, A_LOOP, A_LOOP,
	A_LOOP, A_LOOP, A_UNBARE, A_LOOP, A_LOOP, A_UNBARE, A_LOOP,
	A_LOOP, A_LOOP, A_LOOP, A_LOOP, A_LOOP, A_LOOP, A_LOOP, A_LOOP,
	A_LOOP, A_LOOP, A_LOOP, A_LOOP, A_LOOP, A_LOOP, A_LOOP, A_LOOP,
	A_LOOP, A_LOOP, A_LOOP, A_LOOP, A_LOOP, A_LOOP, A_LOOP, A_LOOP,
	A_LOOP, A_LOOP, A_LOOP, A_LOOP, A_LOOP, A_LOOP, A_UNBARE,
	A_LOOP, A_LOOP, A_LOOP, A_LOOP, A_LOOP, A_LOOP, A_LOOP, A_LOOP,
	A_LOOP, A_LOOP, A_LOOP, A_LOOP, A_LOOP, A_LOOP, A_LOOP, A_LOOP,
	A_LOOP, A_LOOP, A_LOOP, A_LOOP, A_LOOP, A_LOOP, A_LOOP, A_LOOP,
	A_LOOP, A_LOOP, A_LOOP, A_LOOP, A_LOOP, A_LOOP, A_LOOP,
	A_UNBARE, A_LOOP, A_BAD, A_BAD, A_BAD, A_BAD, A_BAD, A_BAD,
	A_BAD, A_BAD, A_BAD, A_BAD, A_BAD, A_BAD, A_BAD, A_BAD, A_BAD,
	A_BAD, A_BAD, A_BAD, A_BAD, A_BAD, A_BAD, A_BAD, A_BAD, A_BAD,
	A_BAD, A_BAD, A_BAD, A_BAD, A_BAD, A_BAD, A_BAD, A_BAD, A_BAD,
	A_BAD, A_BAD, A_BAD, A_BAD, A_BAD, A_BAD, A_BAD, A_BAD, A_BAD,
	A_BAD, A_BAD, A_BAD, A_BAD, A_BAD, A_BAD, A_BAD, A_BAD, A_BAD,
	A_BAD, A_BAD, A_BAD, A_BAD, A_BAD, A_BAD, A_BAD, A_BAD, A_BAD,
	A_BAD, A_BAD, A_BAD, A_BAD, A_BAD, A_BAD, A_BAD, A_BAD, A_BAD,
	A_BAD, A_BAD, A_BAD, A_BAD, A_BAD, A_BAD, A_BAD, A_BAD, A_BAD,
	A_BAD, A_BAD, A_BAD, A_BAD, A_BAD, A_BAD, A_BAD, A_BAD, A_BAD,
	A_BAD, A_BAD, A_BAD, A_BAD, A_BAD, A_BAD, A_BAD, A_BAD, A_BAD,
	A_BAD, A_BAD, A_BAD, A_BAD, A_BAD, A_BAD, A_BAD, A_BAD, A_BAD,
	A_BAD, A_BAD, A_BAD, A_BAD, A_BAD, A_BAD, A_BAD, A_BAD, A_BAD,
	A_BAD, A_BAD, A_BAD, A_BAD, A_BAD, A_BAD, A_BAD, A_BAD, A_BAD,
	A_BAD, A_BAD, A_BAD, A_BAD, A_BAD, A_BAD
};

/*
 *	static void *gostring[] =
 *	{
 *		[0 ... 31] = &&l_bad, [127] = &&l_bad,
 *		[32 ... 126] = &&l_loop,
 *		['\\'] = &&l_esc, ['"'] = &&l_qdown,
 *		[128 ... 191] = &&l_bad,
 *		[192 ... 223] = &&l_utf8_2,
 *		[224 ... 239] = &&l_utf8_3,
 *		[240 ... 247] = &&l_utf8_4,
 *		[248 ... 255] = &&l_bad
 *	};
 */
static const int8_t gostring[256] = {
	A_BAD, A_BAD, A_BAD, A_BAD, A_BAD, A_BAD, A_BAD, A_BAD, A_BAD,
	A_BAD, A_BAD, A_BAD, A_BAD, A_BAD, A_BAD, A_BAD, A_BAD, A_BAD,
	A_BAD, A_BAD, A_BAD, A_BAD, A_BAD, A_BAD, A_BAD, A_BAD, A_BAD,
	A_BAD, A_BAD, A_BAD, A_BAD, A_BAD, A_LOOP, A_LOOP, A_QDOWN,
	A_LOOP, A_LOOP, A_LOOP, A_LOOP, A_LOOP, A_LOOP, A_LOOP, A_LOOP,
	A_LOOP, A_LOOP, A_LOOP, A_LOOP, A_LOOP, A_LOOP, A_LOOP, A_LOOP,
	A_LOOP, A_LOOP, A_LOOP, A_LOOP, A_LOOP, A_LOOP, A_LOOP, A_LOOP,
	A_LOOP, A_LOOP, A_LOOP, A_LOOP, A_LOOP, A_LOOP, A_LOOP, A_LOOP,
	A_LOOP, A_LOOP, A_LOOP, A_LOOP, A_LOOP, A_LOOP, A_LOOP, A_LOOP,
	A_LOOP, A_LOOP, A_LOOP, A_LOOP, A_LOOP, A_LOOP, A_LOOP, A_LOOP,
	A_LOOP, A_LOOP, A_LOOP, A_LOOP, A_LOOP, A_LOOP, A_LOOP, A_LOOP,
	A_LOOP, A_ESC, A_LOOP, A_LOOP, A_LOOP, A_LOOP, A_LOOP, A_LOOP,
	A_LOOP, A_LOOP, A_LOOP, A_LOOP, A_LOOP, A_LOOP, A_LOOP, A_LOOP,
	A_LOOP, A_LOOP, A_LOOP, A_LOOP, A_LOOP, A_LOOP, A_LOOP, A_LOOP,
	A_LOOP, A_LOOP, A_LOOP, A_LOOP, A_LOOP, A_LOOP, A_LOOP, A_LOOP,
	A_LOOP, A_LOOP, A_LOOP, A_LOOP, A_BAD, A_BAD, A_BAD, A_BAD,
	A_BAD, A_BAD, A_BAD, A_BAD, A_BAD, A_BAD, A_BAD, A_BAD, A_BAD,
	A_BAD, A_BAD, A_BAD, A_BAD, A_BAD, A_BAD, A_BAD, A_BAD, A_BAD,
	A_BAD, A_BAD, A_BAD, A_BAD, A_BAD, A_BAD, A_BAD, A_BAD, A_BAD,
	A_BAD, A_BAD, A_BAD, A_BAD, A_BAD, A_BAD, A_BAD, A_BAD, A_BAD,
	A_BAD, A_BAD, A_BAD, A_BAD, A_BAD, A_BAD, A_BAD, A_BAD, A_BAD,
	A_BAD, A_BAD, A_BAD, A_BAD, A_BAD, A_BAD, A_BAD, A_BAD, A_BAD,
	A_BAD, A_BAD, A_BAD, A_BAD, A_BAD, A_BAD, A_BAD, A_UTF8_2,
	A_UTF8_2, A_UTF8_2, A_UTF8_2, A_UTF8_2, A_UTF8_2, A_UTF8_2,
	A_UTF8_2, A_UTF8_2, A_UTF8_2, A_UTF8_2, A_UTF8_2, A_UTF8_2,
	A_UTF8_2, A_UTF8_2, A_UTF8_2, A_UTF8_2, A_UTF8_2, A_UTF8_2,
	A_UTF8_2, A_UTF8_2, A_UTF8_2, A_UTF8_2, A_UTF8_2, A_UTF8_2,
	A_UTF8_2, A_UTF8_2, A_UTF8_2, A_UTF8_2, A_UTF8_2, A_UTF8_2,
	A_UTF8_2, A_UTF8_3, A_UTF8_3, A_UTF8_3, A_UTF8_3, A_UTF8_3,
	A_UTF8_3, A_UTF8_3, A_UTF8_3, A_UTF8_3, A_UTF8_3, A_UTF8_3,
	A_UTF8_3, A_UTF8_3, A_UTF8_3, A_UTF8_3, A_UTF8_3, A_UTF8_4,
	A_UTF8_4, A_UTF8_4, A_UTF8_4, A_UTF8_4, A_UTF8_4, A_UTF8_4,
	A_UTF8_4, A_BAD, A_BAD, A_BAD, A_BAD, A_BAD, A_BAD, A_BAD, A_BAD
};

/*
 *	static void *goutf8_continue[] =
 *	{
 *		[0 ... 127] = &&l_bad,
 *		[128 ... 191] = &&l_utf_continue,
 *		[192 ... 255] = &&l_bad
 *	};
 */
static const int8_t goutf8_continue[256] = {
	A_BAD, A_BAD, A_BAD, A_BAD, A_BAD, A_BAD, A_BAD, A_BAD, A_BAD,
	A_BAD, A_BAD, A_BAD, A_BAD, A_BAD, A_BAD, A_BAD, A_BAD, A_BAD,
	A_BAD, A_BAD, A_BAD, A_BAD, A_BAD, A_BAD, A_BAD, A_BAD, A_BAD,
	A_BAD, A_BAD, A_BAD, A_BAD, A_BAD, A_BAD, A_BAD, A_BAD, A_BAD,
	A_BAD, A_BAD, A_BAD, A_BAD, A_BAD, A_BAD, A_BAD, A_BAD, A_BAD,
	A_BAD, A_BAD, A_BAD, A_BAD, A_BAD, A_BAD, A_BAD, A_BAD, A_BAD,
	A_BAD, A_BAD, A_BAD, A_BAD, A_BAD, A_BAD, A_BAD, A_BAD, A_BAD,
	A_BAD, A_BAD, A_BAD, A_BAD, A_BAD, A_BAD, A_BAD, A_BAD, A_BAD,
	A_BAD, A_BAD, A_BAD, A_BAD, A_BAD, A_BAD, A_BAD, A_BAD, A_BAD,
	A_BAD, A_BAD, A_BAD, A_BAD, A_BAD, A_BAD, A_BAD, A_BAD, A_BAD,
	A_BAD, A_BAD, A_BAD, A_BAD, A_BAD, A_BAD, A_BAD, A_BAD, A_BAD,
	A_BAD, A_BAD, A_BAD, A_BAD, A_BAD, A_BAD, A_BAD, A_BAD, A_BAD,
	A_BAD, A_BAD, A_BAD, A_BAD, A_BAD, A_BAD, A_BAD, A_BAD, A_BAD,
	A_BAD, A_BAD, A_BAD, A_BAD, A_BAD, A_BAD, A_BAD, A_BAD, A_BAD,
	A_BAD, A_BAD, A_UTF_CONTINUE, A_UTF_CONTINUE, A_UTF_CONTINUE,
	A_UTF_CONTINUE, A_UTF_CONTINUE, A_UTF_CONTINUE, A_UTF_CONTINUE,
	A_UTF_CONTINUE, A_UTF_CONTINUE, A_UTF_CONTINUE, A_UTF_CONTINUE,
	A_UTF_CONTINUE, A_UTF_CONTINUE, A_UTF_CONTINUE, A_UTF_CONTINUE,
	A_UTF_CONTINUE, A_UTF_CONTINUE, A_UTF_CONTINUE, A_UTF_CONTINUE,
	A_UTF_CONTINUE, A_UTF_CONTINUE, A_UTF_CONTINUE, A_UTF_CONTINUE,
	A_UTF_CONTINUE, A_UTF_CONTINUE, A_UTF_CONTINUE, A_UTF_CONTINUE,
	A_UTF_CONTINUE, A_UTF_CONTINUE, A_UTF_CONTINUE, A_UTF_CONTINUE,
	A_UTF_CONTINUE, A_UTF_CONTINUE, A_UTF_CONTINUE, A_UTF_CONTINUE,
	A_UTF_CONTINUE, A_UTF_CONTINUE, A_UTF_CONTINUE, A_UTF_CONTINUE,
	A_UTF_CONTINUE, A_UTF_CONTINUE, A_UTF_CONTINUE, A_UTF_CONTINUE,
	A_UTF_CONTINUE, A_UTF_CONTINUE, A_UTF_CONTINUE, A_UTF_CONTINUE,
	A_UTF_CONTINUE, A_UTF_CONTINUE, A_UTF_CONTINUE, A_UTF_CONTINUE,
	A_UTF_CONTINUE, A_UTF_CONTINUE, A_UTF_CONTINUE, A_UTF_CONTINUE,
	A_UTF_CONTINUE, A_UTF_CONTINUE, A_UTF_CONTINUE, A_UTF_CONTINUE,
	A_UTF_CONTINUE, A_UTF_CONTINUE, A_UTF_CONTINUE, A_UTF_CONTINUE,
	A_UTF_CONTINUE, A_BAD, A_BAD, A_BAD, A_BAD, A_BAD, A_BAD,
	A_BAD, A_BAD, A_BAD, A_BAD, A_BAD, A_BAD, A_BAD, A_BAD, A_BAD,
	A_BAD, A_BAD, A_BAD, A_BAD, A_BAD, A_BAD, A_BAD, A_BAD, A_BAD,
	A_BAD, A_BAD, A_BAD, A_BAD, A_BAD, A_BAD, A_BAD, A_BAD, A_BAD,
	A_BAD, A_BAD, A_BAD, A_BAD, A_BAD, A_BAD, A_BAD, A_BAD, A_BAD,
	A_BAD, A_BAD, A_BAD, A_BAD, A_BAD, A_BAD, A_BAD, A_BAD, A_BAD,
	A_BAD, A_BAD, A_BAD, A_BAD, A_BAD, A_BAD, A_BAD, A_BAD, A_BAD,
	A_BAD, A_BAD, A_BAD, A_BAD
};

/*
 *	static void *goesc[] =
 *	{
 *		[0 ... 255] = &&l_bad,
 *		['"'] = &&l_unesc, ['\\'] = &&l_unesc,
 *		['/'] = &&l_unesc, ['b'] = &&l_unesc,
 *		['f'] = &&l_unesc, ['n'] = &&l_unesc,
 *		['r'] = &&l_unesc, ['t'] = &&l_unesc, ['u'] = &&l_unesc
 *	};
 */
static const int8_t goesc[256] = {
	A_BAD, A_BAD, A_BAD, A_BAD, A_BAD, A_BAD, A_BAD, A_BAD, A_BAD,
	A_BAD, A_BAD, A_BAD, A_BAD, A_BAD, A_BAD, A_BAD, A_BAD, A_BAD,
	A_BAD, A_BAD, A_BAD, A_BAD, A_BAD, A_BAD, A_BAD, A_BAD, A_BAD,
	A_BAD, A_BAD, A_BAD, A_BAD, A_BAD, A_BAD, A_BAD, A_UNESC,
	A_BAD, A_BAD, A_BAD, A_BAD, A_BAD, A_BAD, A_BAD, A_BAD, A_BAD,
	A_BAD, A_BAD, A_BAD, A_UNESC, A_BAD, A_BAD, A_BAD, A_BAD,
	A_BAD, A_BAD, A_BAD, A_BAD, A_BAD, A_BAD, A_BAD, A_BAD, A_BAD,
	A_BAD, A_BAD, A_BAD, A_BAD, A_BAD, A_BAD, A_BAD, A_BAD, A_BAD,
	A_BAD, A_BAD, A_BAD, A_BAD, A_BAD, A_BAD, A_BAD, A_BAD, A_BAD,
	A_BAD, A_BAD, A_BAD, A_BAD, A_BAD, A_BAD, A_BAD, A_BAD, A_BAD,
	A_BAD, A_BAD, A_BAD, A_BAD, A_UNESC, A_BAD, A_BAD, A_BAD,
	A_BAD, A_BAD, A_UNESC, A_BAD, A_BAD, A_BAD, A_UNESC, A_BAD,
	A_BAD, A_BAD, A_BAD, A_BAD, A_BAD, A_BAD, A_UNESC, A_BAD,
	A_BAD, A_BAD, A_UNESC, A_BAD, A_UNESC, A_UNESC, A_BAD, A_BAD,
	A_BAD, A_BAD, A_BAD, A_BAD, A_BAD, A_BAD, A_BAD, A_BAD, A_BAD,
	A_BAD, A_BAD, A_BAD, A_BAD, A_BAD, A_BAD, A_BAD, A_BAD, A_BAD,
	A_BAD, A_BAD, A_BAD, A_BAD, A_BAD, A_BAD, A_BAD, A_BAD, A_BAD,
	A_BAD, A_BAD, A_BAD, A_BAD, A_BAD, A_BAD, A_BAD, A_BAD, A_BAD,
	A_BAD, A_BAD, A_BAD, A_BAD, A_BAD, A_BAD, A_BAD, A_BAD, A_BAD,
	A_BAD, A_BAD, A_BAD, A_BAD, A_BAD, A_BAD, A_BAD, A_BAD, A_BAD,
	A_BAD, A_BAD, A_BAD, A_BAD, A_BAD, A_BAD, A_BAD, A_BAD, A_BAD,
	A_BAD, A_BAD, A_BAD, A_BAD, A_BAD, A_BAD, A_BAD, A_BAD, A_BAD,
	A_BAD, A_BAD, A_BAD, A_BAD, A_BAD, A_BAD, A_BAD, A_BAD, A_BAD,
	A_BAD, A_BAD, A_BAD, A_BAD, A_BAD, A_BAD, A_BAD, A_BAD, A_BAD,
	A_BAD, A_BAD, A_BAD, A_BAD, A_BAD, A_BAD, A_BAD, A_BAD, A_BAD,
	A_BAD, A_BAD, A_BAD, A_BAD, A_BAD, A_BAD, A_BAD, A_BAD, A_BAD,
	A_BAD, A_BAD, A_BAD, A_BAD, A_BAD, A_BAD, A_BAD, A_BAD, A_BAD,
	A_BAD, A_BAD, A_BAD, A_BAD, A_BAD, A_BAD, A_BAD, A_BAD, A_BAD,
	A_BAD, A_BAD, A_BAD, A_BAD, A_BAD, A_BAD, A_BAD, A_BAD, A_BAD, A_BAD
};

/*
 * __config_next --
 *	Get the next config item in the string without processing the value.
 */
static int
__config_next(WT_CONFIG *conf, WT_CONFIG_ITEM *key, WT_CONFIG_ITEM *value)
{
	WT_CONFIG_ITEM *out = key;
	int utf8_remain = 0;
	static const WT_CONFIG_ITEM true_value = {
		"", 0, 1, WT_CONFIG_ITEM_BOOL
	};

	key->len = 0;
	/* Keys with no value default to true. */
	*value = true_value;

	if (conf->go == NULL)
		conf->go = gostruct;

	while (conf->cur < conf->end) {
		switch (conf->go[*(const uint8_t *)conf->cur]) {
		case A_LOOP:
			break;

		case A_BAD:
			return (__config_err(
			    conf, "Unexpected character", EINVAL));

		case A_DOWN:
			if (conf->top == -1)
				return (__config_err(
				    conf, "Unbalanced brackets", EINVAL));
			--conf->depth;
			CAP(0);
			break;

		case A_UP:
			if (conf->top == -1)
				conf->top = 1;
			PUSH(0, WT_CONFIG_ITEM_STRUCT);
			++conf->depth;
			break;

		case A_VALUE:
			if (conf->depth == conf->top) {
				/*
				 * Special case: ':' is permitted in unquoted
				 * values.
				 */
				if (out == value && *conf->cur != ':')
					return (__config_err(conf,
					    "Value already complete", EINVAL));
				out = value;
			}
			break;

		case A_NEXT:
			/*
			 * If we're at the top level and we have a complete
			 * key (and optional value), we're done.
			 */
			if (conf->depth == conf->top && key->len > 0) {
				++conf->cur;
				return (0);
			} else
				break;

		case A_QDOWN:
			CAP(-1);
			conf->go = gostruct;
			break;

		case A_QUP:
			PUSH(1, WT_CONFIG_ITEM_STRING);
			conf->go = gostring;
			break;

		case A_ESC:
			conf->go = goesc;
			break;

		case A_UNESC:
			conf->go = gostring;
			break;

		case A_BARE:
			PUSH(0, WT_CONFIG_ITEM_ID);
			conf->go = gobare;
			break;

		case A_NUMBARE:
			PUSH(0, WT_CONFIG_ITEM_NUM);
			conf->go = gobare;
			break;

		case A_UNBARE:
			CAP(-1);
			conf->go = gostruct;
			continue;

		case A_UTF8_2:
			conf->go = goutf8_continue;
			utf8_remain = 1;
			break;

		case A_UTF8_3:
			conf->go = goutf8_continue;
			utf8_remain = 2;
			break;

		case A_UTF8_4:
			conf->go = goutf8_continue;
			utf8_remain = 3;
			break;

		case A_UTF_CONTINUE:
			if (!--utf8_remain)
				conf->go = gostring;
			break;
		}

		conf->cur++;
	}

	/* Might have a trailing key/value without a closing brace */
	if (conf->go == gobare) {
		CAP(-1);
		conf->go = gostruct;
	}

	/* Did we find something? */
	if (conf->depth <= conf->top && key->len > 0)
		return (0);

	/* We're either at the end of the string or we failed to parse. */
	if (conf->depth == 0)
		return (WT_NOTFOUND);

	return (__config_err(conf, "Unbalanced brackets", EINVAL));
}

/*
 * __config_strnchr --
 *	Implementation of strchr for a limited length.
 */
static const char *
__config_strnchr(const char *s, char match, size_t len)
{
	const char *end;

	for (end = s + len; s < end; s++)
		if (*s == match)
			return (s);
	return (NULL);
}

/*
 * Arithmetic shift of a negative number is undefined by ISO/IEC 9899, and the
 * WiredTiger API supports negative numbers.  Check it's not a negative number,
 * and then cast the shift out of paranoia.
 */
#define	WT_SHIFT_INT64(v, s) do {					\
	if ((v) < 0)							\
		goto range;						\
	(v) = (int64_t)(((uint64_t)(v)) << (s));			\
} while (0)

/*
 * __config_process_value --
 *	Remove string escapes, and deal with special config values like
 *	true / false.
 */
static int
__config_process_value(WT_CONFIG *conf, WT_CONFIG_ITEM *value,
    char **punescaped)
{
	char *endptr;

	/* Empty values are okay: we can't do anything interesting with them. */
	if (value->len == 0)
		return (0);

	if (value->type == WT_CONFIG_ITEM_ID) {
		if (WT_STRING_MATCH("false", value->str, value->len)) {
			value->type = WT_CONFIG_ITEM_BOOL;
			value->val = 0;
		} else if (WT_STRING_MATCH("true", value->str, value->len)) {
			value->type = WT_CONFIG_ITEM_BOOL;
			value->val = 1;
		}
	} else if (value->type == WT_CONFIG_ITEM_NUM) {
		errno = 0;
		value->val = strtoll(value->str, &endptr, 10);

		/* Check any leftover characters. */
		while (endptr < value->str + value->len)
			switch (*endptr++) {
			case 'b':
			case 'B':
				/* Byte: no change. */
				break;
			case 'k':
			case 'K':
				WT_SHIFT_INT64(value->val, 10);
				break;
			case 'm':
			case 'M':
				WT_SHIFT_INT64(value->val, 20);
				break;
			case 'g':
			case 'G':
				WT_SHIFT_INT64(value->val, 30);
				break;
			case 't':
			case 'T':
				WT_SHIFT_INT64(value->val, 40);
				break;
			case 'p':
			case 'P':
				WT_SHIFT_INT64(value->val, 50);
				break;
			default:
				/*
				 * We didn't get a well-formed number.  That
				 * might be okay, the required type will be
				 * checked by __wt_config_check.
				 */
				value->type = WT_CONFIG_ITEM_ID;
				break;
			}

		/*
		 * If we parsed the whole string but the number is out of range,
		 * report an error.  Don't report an error for strings that
		 * aren't well-formed integers: if an integer is expected, that
		 * will be caught by __wt_config_check.
		 */
		if (value->type == WT_CONFIG_ITEM_NUM && errno == ERANGE)
			goto range;
	} else if (punescaped != NULL &&
	    value->type == WT_CONFIG_ITEM_STRING &&
	    __config_strnchr(value->str, '\\', value->len) != NULL) {
		WT_RET(__wt_config_unescape(conf->session, value, punescaped));
		value->str = *punescaped;
		value->len = strlen(*punescaped);
	}

	return (0);

range:	return (__config_err(conf, "Number out of range", ERANGE));
}

/*
 * __wt_config_next --
 *	Get the next config item in the string and process the value.
 */
int
__wt_config_next(WT_CONFIG *conf, WT_CONFIG_ITEM *key, WT_CONFIG_ITEM *value)
{
	WT_RET(__config_next(conf, key, value));
	return (__config_process_value(conf, value, NULL));
}

/*
 * __wt_config_next_unescape --
 *	Get the next config item in the string and process/unescape the value.
 */
int
__wt_config_next_unescape(WT_CONFIG *conf, WT_CONFIG_ITEM *key,
     WT_CONFIG_ITEM *value, char **punescaped)
{
	WT_RET(__config_next(conf, key, value));
	return (__config_process_value(conf, value, punescaped));
}

/*
 * __config_getraw --
 *	Given a config parser, find the final value for a given key.
 */
static int
__config_getraw(
    WT_CONFIG *cparser, WT_CONFIG_ITEM *key, WT_CONFIG_ITEM *value,
    char **punescaped, bool top)
{
	WT_CONFIG sparser;
	WT_CONFIG_ITEM k, v, subk;
	WT_DECL_RET;
	bool found;

	found = false;
	while ((ret = __config_next(cparser, &k, &v)) == 0) {
		if (k.type != WT_CONFIG_ITEM_STRING &&
		    k.type != WT_CONFIG_ITEM_ID)
			continue;
		if (k.len == key->len && strncmp(key->str, k.str, k.len) == 0) {
			*value = v;
			found = true;
		} else if (k.len < key->len && key->str[k.len] == '.' &&
		    strncmp(key->str, k.str, k.len) == 0) {
			subk.str = key->str + k.len + 1;
			subk.len = (key->len - k.len) - 1;
			__wt_config_initn(
			    cparser->session, &sparser, v.str, v.len);
			if ((ret = __config_getraw(
			    &sparser, &subk, value, punescaped, false)) == 0)
				found = true;
			WT_RET_NOTFOUND_OK(ret);
		}
	}
	WT_RET_NOTFOUND_OK(ret);

	if (!found)
		return (WT_NOTFOUND);
	return (top ? __config_process_value(cparser, value, punescaped) : 0);
}

/*
 * __wt_config_get --
 *	Given a NULL-terminated list of configuration strings, find
 *	the final value for a given key.
 */
int
__wt_config_get(WT_SESSION_IMPL *session,
    const char **cfg_arg, WT_CONFIG_ITEM *key, WT_CONFIG_ITEM *value)
{
	WT_CONFIG cparser;
	WT_DECL_RET;
	const char **cfg;

	if (cfg_arg[0] == NULL)
		return (WT_NOTFOUND);

	/*
	 * Search the strings in reverse order, that way the first hit wins
	 * and we don't search the base set until there's no other choice.
	 */
	for (cfg = cfg_arg; *cfg != NULL; ++cfg)
		;
	do {
		--cfg;

<<<<<<< HEAD
		WT_RET(__wt_config_init(session, &cparser, *cfg));
		if ((ret = __config_getraw(&cparser, key, value, NULL,
		    true)) == 0)
=======
		__wt_config_init(session, &cparser, *cfg);
		if ((ret = __config_getraw(&cparser, key, value, true)) == 0)
>>>>>>> 4cde2ec2
			return (0);
		WT_RET_NOTFOUND_OK(ret);
	} while (cfg != cfg_arg);

	return (WT_NOTFOUND);
}

/*
 * __wt_config_gets --
 *	Given a NULL-terminated list of configuration strings, find the final
 *	value for a given string key.
 */
int
__wt_config_gets(WT_SESSION_IMPL *session,
    const char **cfg, const char *key, WT_CONFIG_ITEM *value)
{
	WT_CONFIG_ITEM key_item =
	    { key, strlen(key), 0, WT_CONFIG_ITEM_STRING };

	return (__wt_config_get(session, cfg, &key_item, value));
}

/*
 * __wt_config_gets_none --
 *	Given a NULL-terminated list of configuration strings, find the final
 *	value for a given string key.  Treat "none" as empty.
 */
int
__wt_config_gets_none(WT_SESSION_IMPL *session,
    const char **cfg, const char *key, WT_CONFIG_ITEM *value)
{
	WT_RET(__wt_config_gets(session, cfg, key, value));
	if (WT_STRING_MATCH("none", value->str, value->len))
		value->len = 0;
	return (0);
}

/*
 * __wt_config_getone --
 *	Get the value for a given key from a single config string.
 */
int
__wt_config_getone(WT_SESSION_IMPL *session,
    const char *config, WT_CONFIG_ITEM *key, WT_CONFIG_ITEM *value)
{
	WT_CONFIG cparser;

<<<<<<< HEAD
	WT_RET(__wt_config_init(session, &cparser, config));
	return (__config_getraw(&cparser, key, value, NULL, true));
=======
	__wt_config_init(session, &cparser, config);
	return (__config_getraw(&cparser, key, value, true));
>>>>>>> 4cde2ec2
}

/*
 * __wt_config_getones --
 *	Get the value for a given string key from a single config string.
 */
int
__wt_config_getones(WT_SESSION_IMPL *session,
    const char *config, const char *key, WT_CONFIG_ITEM *value)
{
	WT_CONFIG cparser;
	WT_CONFIG_ITEM key_item =
	    { key, strlen(key), 0, WT_CONFIG_ITEM_STRING };

<<<<<<< HEAD
	WT_RET(__wt_config_init(session, &cparser, config));
	return (__config_getraw(&cparser, &key_item, value, NULL, true));
=======
	__wt_config_init(session, &cparser, config);
	return (__config_getraw(&cparser, &key_item, value, true));
>>>>>>> 4cde2ec2
}

/*
 * __wt_config_getones_none --
 *	Get the value for a given string key from a single config string.
 *	Treat "none" as empty.
 */
int
__wt_config_getones_none(WT_SESSION_IMPL *session,
    const char *config, const char *key, WT_CONFIG_ITEM *value)
{
	WT_RET(__wt_config_getones(session, config, key, value));
	if (WT_STRING_MATCH("none", value->str, value->len))
		value->len = 0;
	return (0);
}

/*
 * __wt_config_gets_def --
 *	Performance hack: skip parsing config strings by hard-coding defaults.
 *
 *	It's expensive to repeatedly parse configuration strings, so don't do
 *	it unless it's necessary in performance paths like cursor creation.
 *	Assume the second configuration string is the application's
 *	configuration string, and if it's not set (which is true most of the
 *	time), then use the supplied default value.  This makes it faster to
 *	open cursors when checking for obscure open configuration strings like
 *	"next_random".
 */
int
__wt_config_gets_def(WT_SESSION_IMPL *session,
    const char **cfg, const char *key, int def, WT_CONFIG_ITEM *value)
{
	static const WT_CONFIG_ITEM false_value = {
		"", 0, 0, WT_CONFIG_ITEM_NUM
	};

	*value = false_value;
	value->val = def;

	if (cfg == NULL || cfg[0] == NULL || cfg[1] == NULL)
		return (0);

	if (cfg[2] == NULL) {
		WT_RET_NOTFOUND_OK(
		    __wt_config_getones(session, cfg[1], key, value));
		return (0);
	}

	return (__wt_config_gets(session, cfg, key, value));
}

/*
 * __wt_config_subgetraw --
 *	Get the value for a given key from a config string in a WT_CONFIG_ITEM.
 *	This is useful for dealing with nested structs in config strings.
 */
int
__wt_config_subgetraw(WT_SESSION_IMPL *session, WT_CONFIG_ITEM *cfg,
    WT_CONFIG_ITEM *key, WT_CONFIG_ITEM *value, char **punescaped)
{
	WT_CONFIG cparser;

<<<<<<< HEAD
	WT_RET(__wt_config_initn(session, &cparser, cfg->str, cfg->len));
	return (__config_getraw(&cparser, key, value, punescaped, true));
=======
	__wt_config_initn(session, &cparser, cfg->str, cfg->len);
	return (__config_getraw(&cparser, key, value, true));
>>>>>>> 4cde2ec2
}

/*
 * __wt_config_subgets --
 *	Get the value for a given key from a config string in a WT_CONFIG_ITEM.
 *	This is useful for dealing with nested structs in config strings.
 */
int
__wt_config_subgets(WT_SESSION_IMPL *session,
    WT_CONFIG_ITEM *cfg, const char *key, WT_CONFIG_ITEM *value)
{
	WT_CONFIG_ITEM key_item =
	    { key, strlen(key), 0, WT_CONFIG_ITEM_STRING };

	return (__wt_config_subgetraw(session, cfg, &key_item, value, NULL));
}

/*
 * __wt_config_subgets_unescape --
 *	Get the value for a given key from a config string in a WT_CONFIG_ITEM.
 *	This is useful for dealing with nested structs in config strings.
 */
int
__wt_config_subgets_unescape(WT_SESSION_IMPL *session, WT_CONFIG_ITEM *cfg,
    const char *key, WT_CONFIG_ITEM *value, char **punescaped)
{
	WT_CONFIG_ITEM key_item =
	    { key, strlen(key), 0, WT_CONFIG_ITEM_STRING };

	return (__wt_config_subgetraw(session, cfg, &key_item, value,
	    punescaped));
}

/*
 * __wt_config_unescape --
 *	Remove backslash escapes within a string, returning the
 *	result in reallocated memory.
 */
int
__wt_config_unescape(WT_SESSION_IMPL *session, WT_CONFIG_ITEM *value,
    void *retp)
{
	char ch, *dst;
	const char *s;

	WT_RET(__wt_realloc(session, NULL, value->len + 1, retp));
	s = value->str;
	dst = *(char **)retp;
	while (s < value->str + value->len) {
		if ((ch = *s++) == '\\') {
			ch = *s++;
			switch (ch) {
			case 'b':
				*dst++ = '\b';
				break;
			case 'f':
				*dst++ = '\f';
				break;
			case 'n':
				*dst++ = '\n';
				break;
			case 'r':
				*dst++ = '\r';
				break;
			case 't':
				*dst++ = '\t';
				break;
			case '\\':
			case '/':
			case '\"':	/* Backslash for spell check. */
				*dst++ = ch;
				break;
			default:
				/*
				 * Note: Unicode escapes (\u) are
				 * not implemented.
				 */
				WT_RET_MSG(session, EINVAL,
				    "invalid escape in string: %.*s",
				    (int)value->len, value->str);
			}
		} else
			*dst++ = ch;
	}
	*dst = '\0';
	return (0);
}<|MERGE_RESOLUTION|>--- conflicted
+++ resolved
@@ -675,14 +675,9 @@
 	do {
 		--cfg;
 
-<<<<<<< HEAD
-		WT_RET(__wt_config_init(session, &cparser, *cfg));
+		__wt_config_init(session, &cparser, *cfg);
 		if ((ret = __config_getraw(&cparser, key, value, NULL,
 		    true)) == 0)
-=======
-		__wt_config_init(session, &cparser, *cfg);
-		if ((ret = __config_getraw(&cparser, key, value, true)) == 0)
->>>>>>> 4cde2ec2
 			return (0);
 		WT_RET_NOTFOUND_OK(ret);
 	} while (cfg != cfg_arg);
@@ -730,13 +725,8 @@
 {
 	WT_CONFIG cparser;
 
-<<<<<<< HEAD
-	WT_RET(__wt_config_init(session, &cparser, config));
+	__wt_config_init(session, &cparser, config);
 	return (__config_getraw(&cparser, key, value, NULL, true));
-=======
-	__wt_config_init(session, &cparser, config);
-	return (__config_getraw(&cparser, key, value, true));
->>>>>>> 4cde2ec2
 }
 
 /*
@@ -751,13 +741,8 @@
 	WT_CONFIG_ITEM key_item =
 	    { key, strlen(key), 0, WT_CONFIG_ITEM_STRING };
 
-<<<<<<< HEAD
-	WT_RET(__wt_config_init(session, &cparser, config));
+	__wt_config_init(session, &cparser, config);
 	return (__config_getraw(&cparser, &key_item, value, NULL, true));
-=======
-	__wt_config_init(session, &cparser, config);
-	return (__config_getraw(&cparser, &key_item, value, true));
->>>>>>> 4cde2ec2
 }
 
 /*
@@ -821,13 +806,8 @@
 {
 	WT_CONFIG cparser;
 
-<<<<<<< HEAD
-	WT_RET(__wt_config_initn(session, &cparser, cfg->str, cfg->len));
+	__wt_config_initn(session, &cparser, cfg->str, cfg->len);
 	return (__config_getraw(&cparser, key, value, punescaped, true));
-=======
-	__wt_config_initn(session, &cparser, cfg->str, cfg->len);
-	return (__config_getraw(&cparser, key, value, true));
->>>>>>> 4cde2ec2
 }
 
 /*
