--- conflicted
+++ resolved
@@ -926,13 +926,10 @@
 	  "next_random_sample_size=0,overwrite=,raw=0,readonly=0,"
 	  "skip_sort_check=0,statistics=,target=",
 	  confchk_WT_SESSION_open_cursor, 12
-<<<<<<< HEAD
-=======
 	},
 	{ "WT_SESSION.rebalance",
 	  "",
 	  NULL, 0
->>>>>>> 7fea169e
 	},
 	{ "WT_SESSION.reconfigure",
 	  "isolation=read-committed",
