--- conflicted
+++ resolved
@@ -19,13 +19,10 @@
 
 	config_parser = (WT_CONFIG_PARSER_IMPL *)wt_config_parser;
 
-<<<<<<< HEAD
 	if (config_parser == NULL)
 		return (EINVAL);
 
 	__wt_free(config_parser->session, config_parser->unescaped);
-=======
->>>>>>> 4cde2ec2
 	__wt_free(config_parser->session, config_parser);
 	return (0);
 }
@@ -42,17 +39,12 @@
 
 	config_parser = (WT_CONFIG_PARSER_IMPL *)wt_config_parser;
 
-<<<<<<< HEAD
 	if (config_parser == NULL)
 		return (EINVAL);
 
 	return (__wt_config_subgets_unescape(config_parser->session,
 	    &config_parser->config_item, key, cval,
 	    &config_parser->unescaped));
-=======
-	return (__wt_config_subgets(config_parser->session,
-	    &config_parser->config_item, key, cval));
->>>>>>> 4cde2ec2
 }
 
 /*
@@ -67,15 +59,11 @@
 
 	config_parser = (WT_CONFIG_PARSER_IMPL *)wt_config_parser;
 
-<<<<<<< HEAD
 	if (config_parser == NULL)
 		return (EINVAL);
 
 	return (__wt_config_next_unescape(&config_parser->config, key, cval,
 	    &config_parser->unescaped));
-=======
-	return (__wt_config_next(&config_parser->config, key, cval));
->>>>>>> 4cde2ec2
 }
 
 /*
