--- conflicted
+++ resolved
@@ -476,11 +476,7 @@
 	for (i = 0; i < logcount; i++) {
 		WT_ERR(__wt_log_extract_lognum(
 		    session, logfiles[i], &old_lognum));
-<<<<<<< HEAD
-		WT_ASSERT(session, old_lognum < lognum);
-=======
 		WT_ASSERT(session, old_lognum < lognum || lognum == 1);
->>>>>>> b970000e
 		WT_ERR(__wt_log_remove(session, WT_LOG_FILENAME, old_lognum));
 	}
 	log->fileid = lognum;
