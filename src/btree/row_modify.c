/*-
 * Copyright (c) 2014-2017 MongoDB, Inc.
 * Copyright (c) 2008-2014 WiredTiger, Inc.
 *	All rights reserved.
 *
 * See the file LICENSE for redistribution information.
 */

#include "wt_internal.h"

/*
 * __wt_page_modify_alloc --
 *	Allocate a page's modification structure.
 */
int
__wt_page_modify_alloc(WT_SESSION_IMPL *session, WT_PAGE *page)
{
	WT_DECL_RET;
	WT_PAGE_MODIFY *modify;

	WT_RET(__wt_calloc_one(session, &modify));

	/* Initialize the spinlock for the page. */
	WT_ERR(__wt_spin_init(session, &modify->page_lock, "btree page"));

	/*
	 * Multiple threads of control may be searching and deciding to modify
	 * a page.  If our modify structure is used, update the page's memory
	 * footprint, else discard the modify structure, another thread did the
	 * work.
	 */
	if (__wt_atomic_cas_ptr(&page->modify, NULL, modify))
		__wt_cache_page_inmem_incr(session, page, sizeof(*modify));
	else
err:		__wt_free(session, modify);
	return (ret);
}

/*
 * __wt_row_modify --
 *	Row-store insert, update and delete.
 */
int
__wt_row_modify(WT_SESSION_IMPL *session, WT_CURSOR_BTREE *cbt,
    const WT_ITEM *key, const WT_ITEM *value,
    WT_UPDATE *upd_arg, u_int modify_type, bool exclusive)
{
	WT_DECL_RET;
	WT_INSERT *ins;
	WT_INSERT_HEAD *ins_head, **ins_headp;
	WT_PAGE *page;
	WT_PAGE_MODIFY *mod;
	WT_UPDATE *old_upd, *upd, **upd_entry;
	size_t ins_size, upd_size;
	uint32_t ins_slot;
	u_int i, skipdepth;
	bool logged;

	ins = NULL;
	page = cbt->ref->page;
	upd = upd_arg;
	logged = false;

	/* If we don't yet have a modify structure, we'll need one. */
	WT_RET(__wt_page_modify_init(session, page));
	mod = page->modify;

	/*
	 * Modify: allocate an update array as necessary, build a WT_UPDATE
	 * structure, and call a serialized function to insert the WT_UPDATE
	 * structure.
	 *
	 * Insert: allocate an insert array as necessary, build a WT_INSERT
	 * and WT_UPDATE structure pair, and call a serialized function to
	 * insert the WT_INSERT structure.
	 */
	if (cbt->compare == 0) {
		if (cbt->ins == NULL) {
			/* Allocate an update array as necessary. */
			WT_PAGE_ALLOC_AND_SWAP(session, page,
			    mod->mod_row_update, upd_entry, page->entries);

			/* Set the WT_UPDATE array reference. */
			upd_entry = &mod->mod_row_update[cbt->slot];
		} else
			upd_entry = &cbt->ins->upd;

		if (upd_arg == NULL) {
			/* Make sure the update can proceed. */
			WT_ERR(__wt_txn_update_check(
			    session, old_upd = *upd_entry));

			/* Allocate a WT_UPDATE structure and transaction ID. */
			WT_ERR(__wt_update_alloc(session,
			    value, &upd, &upd_size, modify_type));
			WT_ERR(__wt_txn_modify(session, upd));
			logged = true;

			/* Avoid WT_CURSOR.update data copy. */
			cbt->modify_update = upd;
		} else {
			upd_size = __wt_update_list_memsize(upd);

			/*
			 * We are restoring updates that couldn't be evicted,
			 * there should only be one update list per key.
			 */
			WT_ASSERT(session, *upd_entry == NULL);

			/*
			 * Set the "old" entry to the second update in the list
			 * so that the serialization function succeeds in
			 * swapping the first update into place.
			 */
			old_upd = *upd_entry = upd->next;
		}

		/*
		 * Point the new WT_UPDATE item to the next element in the list.
		 * If we get it right, the serialization function lock acts as
		 * our memory barrier to flush this write.
		 */
		upd->next = old_upd;

		/* Serialize the update. */
		WT_ERR(__wt_update_serial(
		    session, page, upd_entry, &upd, upd_size, exclusive));
	} else {
		/*
		 * Allocate the insert array as necessary.
		 *
		 * We allocate an additional insert array slot for insert keys
		 * sorting less than any key on the page.  The test to select
		 * that slot is baroque: if the search returned the first page
		 * slot, we didn't end up processing an insert list, and the
		 * comparison value indicates the search key was smaller than
		 * the returned slot, then we're using the smallest-key insert
		 * slot.  That's hard, so we set a flag.
		 */
		WT_PAGE_ALLOC_AND_SWAP(session, page,
		    mod->mod_row_insert, ins_headp, page->entries + 1);

		ins_slot = F_ISSET(cbt, WT_CBT_SEARCH_SMALLEST) ?
		    page->entries: cbt->slot;
		ins_headp = &mod->mod_row_insert[ins_slot];

		/* Allocate the WT_INSERT_HEAD structure as necessary. */
		WT_PAGE_ALLOC_AND_SWAP(session, page, *ins_headp, ins_head, 1);
		ins_head = *ins_headp;

		/* Choose a skiplist depth for this insert. */
		skipdepth = __wt_skip_choose_depth(session);

		/*
		 * Allocate a WT_INSERT/WT_UPDATE pair and transaction ID, and
		 * update the cursor to reference it (the WT_INSERT_HEAD might
		 * be allocated, the WT_INSERT was allocated).
		 */
		WT_ERR(__wt_row_insert_alloc(
		    session, key, skipdepth, &ins, &ins_size));
		cbt->ins_head = ins_head;
		cbt->ins = ins;

		if (upd_arg == NULL) {
			WT_ERR(__wt_update_alloc(session,
			    value, &upd, &upd_size, modify_type));
			WT_ERR(__wt_txn_modify(session, upd));
			logged = true;

			/* Avoid WT_CURSOR.update data copy. */
			cbt->modify_update = upd;
		} else
			upd_size = __wt_update_list_memsize(upd);

		ins->upd = upd;
		ins_size += upd_size;

		/*
		 * If there was no insert list during the search, the cursor's
		 * information cannot be correct, search couldn't have
		 * initialized it.
		 *
		 * Otherwise, point the new WT_INSERT item's skiplist to the
		 * next elements in the insert list (which we will check are
		 * still valid inside the serialization function).
		 *
		 * The serial mutex acts as our memory barrier to flush these
		 * writes before inserting them into the list.
		 */
		if (cbt->ins_stack[0] == NULL)
			for (i = 0; i < skipdepth; i++) {
				cbt->ins_stack[i] = &ins_head->head[i];
				ins->next[i] = cbt->next_stack[i] = NULL;
			}
		else
			for (i = 0; i < skipdepth; i++)
				ins->next[i] = cbt->next_stack[i];

		/* Insert the WT_INSERT structure. */
		WT_ERR(__wt_insert_serial(
		    session, page, cbt->ins_head, cbt->ins_stack,
		    &ins, ins_size, skipdepth, exclusive));
	}

	if (logged && modify_type != WT_UPDATE_RESERVED)
		WT_ERR(__wt_txn_log_op(session, cbt));

	if (0) {
err:		/*
		 * Remove the update from the current transaction, so we don't
		 * try to modify it on rollback.
		 */
		if (logged)
			__wt_txn_unmodify(session);
		__wt_free(session, ins);
		cbt->ins = NULL;
		if (upd_arg == NULL)
			__wt_free(session, upd);
	}

	return (ret);
}

/*
 * __wt_row_insert_alloc --
 *	Row-store insert: allocate a WT_INSERT structure and fill it in.
 */
int
__wt_row_insert_alloc(WT_SESSION_IMPL *session,
    const WT_ITEM *key, u_int skipdepth, WT_INSERT **insp, size_t *ins_sizep)
{
	WT_INSERT *ins;
	size_t ins_size;

	/*
	 * Allocate the WT_INSERT structure, next pointers for the skip list,
	 * and room for the key.  Then copy the key into place.
	 */
	ins_size = sizeof(WT_INSERT) +
	    skipdepth * sizeof(WT_INSERT *) + key->size;
	WT_RET(__wt_calloc(session, 1, ins_size, &ins));

	ins->u.key.offset = WT_STORE_SIZE(ins_size - key->size);
	WT_INSERT_KEY_SIZE(ins) = WT_STORE_SIZE(key->size);
	memcpy(WT_INSERT_KEY(ins), key->data, key->size);

	*insp = ins;
	if (ins_sizep != NULL)
		*ins_sizep = ins_size;
	return (0);
}

/*
 * __wt_update_alloc --
 *	Allocate a WT_UPDATE structure and associated value and fill it in.
 */
int
__wt_update_alloc(WT_SESSION_IMPL *session, const WT_ITEM *value,
    WT_UPDATE **updp, size_t *sizep, u_int modify_type)
{
	WT_UPDATE *upd;

	*updp = NULL;

	/*
	 * Allocate the WT_UPDATE structure and room for the value, then copy
	 * the value into place.
	 */
	if (modify_type == WT_UPDATE_DELETED ||
	    modify_type == WT_UPDATE_RESERVED)
		WT_RET(__wt_calloc(session, 1, sizeof(WT_UPDATE), &upd));
	else {
		WT_RET(__wt_calloc(
		    session, 1, sizeof(WT_UPDATE) + value->size, &upd));
		if (value->size != 0) {
			upd->size = WT_STORE_SIZE(value->size);
			memcpy(WT_UPDATE_DATA(upd), value->data, value->size);
		}
	}
	upd->type = (uint8_t)modify_type;

	*updp = upd;
	*sizep = WT_UPDATE_MEMSIZE(upd);
	return (0);
}

/*
 * __wt_update_obsolete_check --
 *	Check for obsolete updates.
 */
WT_UPDATE *
__wt_update_obsolete_check(
    WT_SESSION_IMPL *session, WT_PAGE *page, WT_UPDATE *upd)
{
	WT_UPDATE *first, *next;
	u_int count;

	/*
	 * This function identifies obsolete updates, and truncates them from
	 * the rest of the chain; because this routine is called from inside
	 * a serialization function, the caller has responsibility for actually
	 * freeing the memory.
	 *
	 * Walk the list of updates, looking for obsolete updates at the end.
	 */
<<<<<<< HEAD
	for (first = NULL, count = 0; upd != NULL; upd = upd->next, count++) {
		/*
		 * Skip update structures in modify chains, that is, an update
		 * structure that depends on a subsequent update structure.
		 */
		if (upd->type == WT_UPDATE_MODIFIED)
			continue;
		if (__wt_txn_visible_all(session, upd->txnid)) {
=======
	for (first = NULL, count = 0; upd != NULL; upd = upd->next, count++)
		if (__wt_txn_upd_visible_all(session, upd)) {
>>>>>>> 7b614ec2
			if (first == NULL)
				first = upd;
		} else if (upd->txnid != WT_TXN_ABORTED)
			first = NULL;
	}

	/*
	 * We cannot discard this WT_UPDATE structure, we can only discard
	 * WT_UPDATE structures subsequent to it, other threads of control will
	 * terminate their walk in this element.  Save a reference to the list
	 * we will discard, and terminate the list.
	 */
	if (first != NULL &&
	    (next = first->next) != NULL &&
	    __wt_atomic_cas_ptr(&first->next, next, NULL))
		return (next);

	/*
	 * If the list is long, don't retry checks on this page until the
	 * transaction state has moved forwards.
	 */
	if (count > 20)
		page->modify->obsolete_check_txn =
		    S2C(session)->txn_global.last_running;

	return (NULL);
}

/*
 * __wt_update_obsolete_free --
 *	Free an obsolete update list.
 */
void
__wt_update_obsolete_free(
    WT_SESSION_IMPL *session, WT_PAGE *page, WT_UPDATE *upd)
{
	WT_UPDATE *next;
	size_t size;

	/* Free a WT_UPDATE list. */
	for (size = 0; upd != NULL; upd = next) {
		next = upd->next;
		size += WT_UPDATE_MEMSIZE(upd);
		__wt_free(session, upd);
	}
	if (size != 0)
		__wt_cache_page_inmem_decr(session, page, size);
}<|MERGE_RESOLUTION|>--- conflicted
+++ resolved
@@ -303,7 +303,6 @@
 	 *
 	 * Walk the list of updates, looking for obsolete updates at the end.
 	 */
-<<<<<<< HEAD
 	for (first = NULL, count = 0; upd != NULL; upd = upd->next, count++) {
 		/*
 		 * Skip update structures in modify chains, that is, an update
@@ -311,11 +310,7 @@
 		 */
 		if (upd->type == WT_UPDATE_MODIFIED)
 			continue;
-		if (__wt_txn_visible_all(session, upd->txnid)) {
-=======
-	for (first = NULL, count = 0; upd != NULL; upd = upd->next, count++)
 		if (__wt_txn_upd_visible_all(session, upd)) {
->>>>>>> 7b614ec2
 			if (first == NULL)
 				first = upd;
 		} else if (upd->txnid != WT_TXN_ABORTED)
