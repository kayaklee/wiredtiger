/*-
 * Copyright (c) 2014-2015 MongoDB, Inc.
 * Copyright (c) 2008-2014 WiredTiger, Inc.
 *	All rights reserved.
 *
 * See the file LICENSE for redistribution information.
 */

#include "wt_internal.h"

static int __btree_conf(WT_SESSION_IMPL *, WT_CKPT *ckpt);
static int __btree_get_last_recno(WT_SESSION_IMPL *);
static int __btree_page_sizes(WT_SESSION_IMPL *);
static int __btree_preload(WT_SESSION_IMPL *);
static int __btree_tree_open_empty(WT_SESSION_IMPL *, int);

/*
 * __wt_btree_open --
 *	Open a Btree.
 */
int
__wt_btree_open(WT_SESSION_IMPL *session, const char *op_cfg[])
{
	WT_BM *bm;
	WT_BTREE *btree;
	WT_CKPT ckpt;
	WT_CONFIG_ITEM cval;
	WT_DATA_HANDLE *dhandle;
	WT_DECL_RET;
	size_t root_addr_size;
	uint8_t root_addr[WT_BTREE_MAX_ADDR_COOKIE];
	int creation, forced_salvage, readonly;
	const char *filename;

	dhandle = session->dhandle;
	btree = S2BT(session);

	/* Checkpoint files are readonly. */
	readonly = dhandle->checkpoint == NULL ? 0 : 1;

	/* Get the checkpoint information for this name/checkpoint pair. */
	WT_CLEAR(ckpt);
	WT_RET(__wt_meta_checkpoint(
	    session, dhandle->name, dhandle->checkpoint, &ckpt));

	/*
	 * Bulk-load is only permitted on newly created files, not any empty
	 * file -- see the checkpoint code for a discussion.
	 */
	creation = ckpt.raw.size == 0;
	if (!creation && F_ISSET(btree, WT_BTREE_BULK))
		WT_ERR_MSG(session, EINVAL,
		    "bulk-load is only supported on newly created objects");

	/* Handle salvage configuration. */
	forced_salvage = 0;
	if (F_ISSET(btree, WT_BTREE_SALVAGE)) {
		WT_ERR(__wt_config_gets(session, op_cfg, "force", &cval));
		forced_salvage = (cval.val != 0);
	}

	/* Initialize and configure the WT_BTREE structure. */
	WT_ERR(__btree_conf(session, &ckpt));

	/* Connect to the underlying block manager. */
	filename = dhandle->name;
	if (!WT_PREFIX_SKIP(filename, "file:"))
		WT_ERR_MSG(session, EINVAL, "expected a 'file:' URI");

	WT_ERR(__wt_block_manager_open(session, filename, dhandle->cfg,
	    forced_salvage, readonly, btree->allocsize, &btree->bm));
	bm = btree->bm;

	/*
	 * !!!
	 * As part of block-manager configuration, we need to return the maximum
	 * sized address cookie that a block manager will ever return.  There's
	 * a limit of WT_BTREE_MAX_ADDR_COOKIE, but at 255B, it's too large for
	 * a Btree with 512B internal pages.  The default block manager packs
	 * a wt_off_t and 2 uint32_t's into its cookie, so there's no problem
	 * now, but when we create a block manager extension API, we need some
	 * way to consider the block manager's maximum cookie size versus the
	 * minimum Btree internal node size.
	 */
	btree->block_header = bm->block_header(bm);

	/*
	 * Open the specified checkpoint unless it's a special command (special
	 * commands are responsible for loading their own checkpoints, if any).
	 */
	if (!F_ISSET(btree,
	    WT_BTREE_SALVAGE | WT_BTREE_UPGRADE | WT_BTREE_VERIFY)) {
		/*
		 * There are two reasons to load an empty tree rather than a
		 * checkpoint: either there is no checkpoint (the file is
		 * being created), or the load call returns no root page (the
		 * checkpoint is for an empty file).
		 */
		WT_ERR(bm->checkpoint_load(bm, session,
		    ckpt.raw.data, ckpt.raw.size,
		    root_addr, &root_addr_size, readonly));
		if (creation || root_addr_size == 0)
			WT_ERR(__btree_tree_open_empty(session, creation));
		else {
			WT_ERR(__wt_btree_tree_open(
			    session, root_addr, root_addr_size));

			/* Warm the cache, if possible. */
			WT_WITH_PAGE_INDEX(session,
			    ret = __btree_preload(session));
			WT_ERR(ret);

			/* Get the last record number in a column-store file. */
			if (btree->type != BTREE_ROW)
				WT_ERR(__btree_get_last_recno(session));
		}
	}

	if (0) {
err:		WT_TRET(__wt_btree_close(session));
	}
	__wt_meta_checkpoint_free(session, &ckpt);

	return (ret);
}

/*
 * __wt_btree_close --
 *	Close a Btree.
 */
int
__wt_btree_close(WT_SESSION_IMPL *session)
{
	WT_BM *bm;
	WT_BTREE *btree;
	WT_DATA_HANDLE *dhandle;
	WT_DECL_RET;

	dhandle = session->dhandle;
	btree = S2BT(session);

	if ((bm = btree->bm) != NULL) {
		/* Unload the checkpoint, unless it's a special command. */
		if (F_ISSET(dhandle, WT_DHANDLE_OPEN) &&
		    !F_ISSET(btree,
		    WT_BTREE_SALVAGE | WT_BTREE_UPGRADE | WT_BTREE_VERIFY))
			WT_TRET(bm->checkpoint_unload(bm, session));

		/* Close the underlying block manager reference. */
		WT_TRET(bm->close(bm, session));

		btree->bm = NULL;
	}

	/* Close the Huffman tree. */
	__wt_btree_huffman_close(session);

	/* Destroy locks. */
	WT_TRET(__wt_rwlock_destroy(session, &btree->ovfl_lock));
	__wt_spin_destroy(session, &btree->flush_lock);

	/* Free allocated memory. */
	__wt_free(session, btree->key_format);
	__wt_free(session, btree->value_format);

	if (btree->collator_owned) {
		if (btree->collator->terminate != NULL)
			WT_TRET(btree->collator->terminate(
			    btree->collator, &session->iface));
		btree->collator_owned = 0;
	}
	btree->collator = NULL;

	btree->bulk_load_ok = 0;

	return (ret);
}

/*
 * __btree_conf --
 *	Configure a WT_BTREE structure.
 */
static int
__btree_conf(WT_SESSION_IMPL *session, WT_CKPT *ckpt)
{
	WT_BTREE *btree;
	WT_CONFIG_ITEM cval, metadata;
	int64_t maj_version, min_version;
	uint32_t bitcnt;
	int fixed;
	const char **cfg;

	btree = S2BT(session);
	cfg = btree->dhandle->cfg;

	/* Dump out format information. */
	if (WT_VERBOSE_ISSET(session, WT_VERB_VERSION)) {
		WT_RET(__wt_config_gets(session, cfg, "version.major", &cval));
		maj_version = cval.val;
		WT_RET(__wt_config_gets(session, cfg, "version.minor", &cval));
		min_version = cval.val;
		WT_RET(__wt_verbose(session, WT_VERB_VERSION,
		    "%" PRIu64 ".%" PRIu64, maj_version, min_version));
	}

	/* Get the file ID. */
	WT_RET(__wt_config_gets(session, cfg, "id", &cval));
	btree->id = (uint32_t)cval.val;

	/* Validate file types and check the data format plan. */
	WT_RET(__wt_config_gets(session, cfg, "key_format", &cval));
	WT_RET(__wt_struct_confchk(session, &cval));
	if (WT_STRING_MATCH("r", cval.str, cval.len))
		btree->type = BTREE_COL_VAR;
	else
		btree->type = BTREE_ROW;
	WT_RET(__wt_strndup(session, cval.str, cval.len, &btree->key_format));

	WT_RET(__wt_config_gets(session, cfg, "value_format", &cval));
	WT_RET(__wt_struct_confchk(session, &cval));
	WT_RET(__wt_strndup(session, cval.str, cval.len, &btree->value_format));

	/* Row-store key comparison and key gap for prefix compression. */
	if (btree->type == BTREE_ROW) {
		WT_RET(__wt_config_gets_none(session, cfg, "collator", &cval));
		if (cval.len != 0) {
			WT_RET(__wt_config_gets(
			    session, cfg, "app_metadata", &metadata));
			WT_RET(__wt_collator_config(
			    session, btree->dhandle->name, &cval, &metadata,
			    &btree->collator, &btree->collator_owned));
		}

		WT_RET(__wt_config_gets(session, cfg, "key_gap", &cval));
		btree->key_gap = (uint32_t)cval.val;
	}

	/* Column-store: check for fixed-size data. */
	if (btree->type == BTREE_COL_VAR) {
		WT_RET(__wt_struct_check(
		    session, cval.str, cval.len, &fixed, &bitcnt));
		if (fixed) {
			if (bitcnt == 0 || bitcnt > 8)
				WT_RET_MSG(session, EINVAL,
				    "fixed-width field sizes must be greater "
				    "than 0 and less than or equal to 8");
			btree->bitcnt = (uint8_t)bitcnt;
			btree->type = BTREE_COL_FIX;
		}
	}

	/* Page sizes */
	WT_RET(__btree_page_sizes(session));

	/* Eviction; the metadata file is never evicted. */
	if (WT_IS_METADATA(btree->dhandle))
		F_SET(btree, WT_BTREE_NO_EVICTION | WT_BTREE_NO_HAZARD);
	else {
		WT_RET(__wt_config_gets(session, cfg, "cache_resident", &cval));
		if (cval.val)
			F_SET(btree, WT_BTREE_NO_EVICTION | WT_BTREE_NO_HAZARD);
<<<<<<< HEAD
		else {
			F_CLR(btree, WT_BTREE_NO_EVICTION);

			/*
			 * If we're configuring eviction, we must have already
			 * configured hazard pointers.
			 */
			WT_ASSERT(session, !F_ISSET(btree, WT_BTREE_NO_HAZARD));
		}
=======
		else
			F_CLR(btree, WT_BTREE_NO_EVICTION | WT_BTREE_NO_HAZARD);
>>>>>>> a1f1dd79
	}

	/* Checksums */
	WT_RET(__wt_config_gets(session, cfg, "checksum", &cval));
	if (WT_STRING_MATCH("on", cval.str, cval.len))
		btree->checksum = CKSUM_ON;
	else if (WT_STRING_MATCH("off", cval.str, cval.len))
		btree->checksum = CKSUM_OFF;
	else
		btree->checksum = CKSUM_UNCOMPRESSED;

	/* Huffman encoding */
	WT_RET(__wt_btree_huffman_open(session));

	/*
	 * Reconciliation configuration:
	 *	Block compression (all)
	 *	Dictionary compression (variable-length column-store, row-store)
	 *	Page-split percentage
	 *	Prefix compression (row-store)
	 *	Suffix compression (row-store)
	 */
	switch (btree->type) {
	case BTREE_COL_FIX:
		break;
	case BTREE_ROW:
		WT_RET(__wt_config_gets(
		    session, cfg, "internal_key_truncate", &cval));
		btree->internal_key_truncate = cval.val == 0 ? 0 : 1;

		WT_RET(__wt_config_gets(
		    session, cfg, "prefix_compression", &cval));
		btree->prefix_compression = cval.val == 0 ? 0 : 1;
		WT_RET(__wt_config_gets(
		    session, cfg, "prefix_compression_min", &cval));
		btree->prefix_compression_min = (u_int)cval.val;
		/* FALLTHROUGH */
	case BTREE_COL_VAR:
		WT_RET(__wt_config_gets(session, cfg, "dictionary", &cval));
		btree->dictionary = (u_int)cval.val;
		break;
	}

	WT_RET(__wt_config_gets_none(session, cfg, "block_compressor", &cval));
	WT_RET(__wt_compressor_config(session, &cval, &btree->compressor));

	/* Initialize locks. */
	WT_RET(__wt_rwlock_alloc(
	    session, &btree->ovfl_lock, "btree overflow lock"));
	WT_RET(__wt_spin_init(session, &btree->flush_lock, "btree flush lock"));

	__wt_stat_init_dsrc_stats(&btree->dhandle->stats);

	btree->write_gen = ckpt->write_gen;		/* Write generation */
	btree->modified = 0;				/* Clean */

	return (0);
}

/*
 * __wt_root_ref_init --
 *	Initialize a tree root reference, and link in the root page.
 */
void
__wt_root_ref_init(WT_REF *root_ref, WT_PAGE *root, int is_recno)
{
	memset(root_ref, 0, sizeof(*root_ref));

	root_ref->page = root;
	root_ref->state = WT_REF_MEM;

	root_ref->key.recno = is_recno ? 1 : 0;

	root->pg_intl_parent_ref = root_ref;
}

/*
 * __wt_btree_tree_open --
 *	Read in a tree from disk.
 */
int
__wt_btree_tree_open(
    WT_SESSION_IMPL *session, const uint8_t *addr, size_t addr_size)
{
	WT_BTREE *btree;
	WT_DECL_RET;
	WT_ITEM dsk;
	WT_PAGE *page;

	btree = S2BT(session);

	/*
	 * A buffer into which we read a root page; don't use a scratch buffer,
	 * the buffer's allocated memory becomes the persistent in-memory page.
	 */
	WT_CLEAR(dsk);

	/*
	 * Read the page, then build the in-memory version of the page. Clear
	 * any local reference to an allocated copy of the disk image on return,
	 * the page steals it.
	 */
	WT_ERR(__wt_bt_read(session, &dsk, addr, addr_size));
	WT_ERR(__wt_page_inmem(session, NULL, dsk.data, dsk.memsize,
	    WT_DATA_IN_ITEM(&dsk) ?
	    WT_PAGE_DISK_ALLOC : WT_PAGE_DISK_MAPPED, &page));
	dsk.mem = NULL;

	/* Finish initializing the root, root reference links. */
	__wt_root_ref_init(&btree->root, page, btree->type != BTREE_ROW);

err:	__wt_buf_free(session, &dsk);
	return (ret);
}

/*
 * __btree_tree_open_empty --
 *	Create an empty in-memory tree.
 */
static int
__btree_tree_open_empty(WT_SESSION_IMPL *session, int creation)
{
	WT_BTREE *btree;
	WT_DECL_RET;
	WT_PAGE *leaf, *root;
	WT_PAGE_INDEX *pindex;
	WT_REF *ref;

	btree = S2BT(session);
	root = leaf = NULL;
	ref = NULL;

	/*
	 * Newly created objects can be used for cursor inserts or for bulk
	 * loads; set a flag that's cleared when a row is inserted into the
	 * tree.   Objects being bulk-loaded cannot be evicted, we set it
	 * globally, there's no point in searching empty trees for eviction.
	 */
	if (creation) {
		btree->bulk_load_ok = 1;
		__wt_btree_evictable(session, 0);
	}

	/*
	 * A note about empty trees: the initial tree is a single root page.
	 * It has a single reference to a leaf page, marked deleted.  The leaf
	 * page will be created by the first update.  If the root is evicted
	 * without being modified, that's OK, nothing is ever written.
	 *
	 * !!!
	 * Be cautious about changing the order of updates in this code: to call
	 * __wt_page_out on error, we require a correct page setup at each point
	 * where we might fail.
	 */
	switch (btree->type) {
	case BTREE_COL_FIX:
	case BTREE_COL_VAR:
		WT_ERR(
		    __wt_page_alloc(session, WT_PAGE_COL_INT, 1, 1, 1, &root));
		root->pg_intl_parent_ref = &btree->root;

		pindex = WT_INTL_INDEX_GET_SAFE(root);
		ref = pindex->index[0];
		ref->home = root;
		ref->page = NULL;
		ref->addr = NULL;
		ref->state = WT_REF_DELETED;
		ref->key.recno = 1;
		break;
	case BTREE_ROW:
		WT_ERR(
		    __wt_page_alloc(session, WT_PAGE_ROW_INT, 0, 1, 1, &root));
		root->pg_intl_parent_ref = &btree->root;

		pindex = WT_INTL_INDEX_GET_SAFE(root);
		ref = pindex->index[0];
		ref->home = root;
		ref->page = NULL;
		ref->addr = NULL;
		ref->state = WT_REF_DELETED;
		WT_ERR(__wt_row_ikey_incr(session, root, 0, "", 1, ref));
		break;
	WT_ILLEGAL_VALUE_ERR(session);
	}

	/* Bulk loads require a leaf page for reconciliation: create it now. */
	if (F_ISSET(btree, WT_BTREE_BULK)) {
		WT_ERR(__wt_btree_new_leaf_page(session, &leaf));
		ref->page = leaf;
		ref->state = WT_REF_MEM;
		WT_ERR(__wt_page_modify_init(session, leaf));
		__wt_page_only_modify_set(session, leaf);
	}

	/* Finish initializing the root, root reference links. */
	__wt_root_ref_init(&btree->root, root, btree->type != BTREE_ROW);

	return (0);

err:	if (leaf != NULL)
		__wt_page_out(session, &leaf);
	if (root != NULL)
		__wt_page_out(session, &root);
	return (ret);
}

/*
 * __wt_btree_new_leaf_page --
 *	Create an empty leaf page.
 */
int
__wt_btree_new_leaf_page(WT_SESSION_IMPL *session, WT_PAGE **pagep)
{
	WT_BTREE *btree;

	btree = S2BT(session);

	switch (btree->type) {
	case BTREE_COL_FIX:
		WT_RET(
		    __wt_page_alloc(session, WT_PAGE_COL_FIX, 1, 0, 0, pagep));
		break;
	case BTREE_COL_VAR:
		WT_RET(
		    __wt_page_alloc(session, WT_PAGE_COL_VAR, 1, 0, 0, pagep));
		break;
	case BTREE_ROW:
		WT_RET(
		    __wt_page_alloc(session, WT_PAGE_ROW_LEAF, 0, 0, 0, pagep));
		break;
	WT_ILLEGAL_VALUE(session);
	}
	return (0);
}

/*
 * __wt_btree_evictable --
 *      Setup or release a cache-resident tree.
 */
void
__wt_btree_evictable(WT_SESSION_IMPL *session, int on)
{
	WT_BTREE *btree;

	btree = S2BT(session);

	/* The metadata file is never evicted. */
	if (on && !WT_IS_METADATA(btree->dhandle))
		F_CLR(btree, WT_BTREE_NO_EVICTION);
	else
		F_SET(btree, WT_BTREE_NO_EVICTION);
}

/*
 * __btree_preload --
 *	Pre-load internal pages.
 */
static int
__btree_preload(WT_SESSION_IMPL *session)
{
	WT_BM *bm;
	WT_BTREE *btree;
	WT_REF *ref;
	size_t addr_size;
	const uint8_t *addr;

	btree = S2BT(session);
	bm = btree->bm;

	/* Pre-load the second-level internal pages. */
	WT_INTL_FOREACH_BEGIN(session, btree->root.page, ref) {
		WT_RET(__wt_ref_info(session, ref, &addr, &addr_size, NULL));
		if (addr != NULL)
			WT_RET(bm->preload(bm, session, addr, addr_size));
	} WT_INTL_FOREACH_END;
	return (0);
}

/*
 * __btree_get_last_recno --
 *	Set the last record number for a column-store.
 */
static int
__btree_get_last_recno(WT_SESSION_IMPL *session)
{
	WT_BTREE *btree;
	WT_PAGE *page;
	WT_REF *next_walk;

	btree = S2BT(session);

	next_walk = NULL;
	WT_RET(__wt_tree_walk(session, &next_walk, NULL, WT_READ_PREV));
	if (next_walk == NULL)
		return (WT_NOTFOUND);

	page = next_walk->page;
	btree->last_recno = page->type == WT_PAGE_COL_VAR ?
	    __col_var_last_recno(page) : __col_fix_last_recno(page);

	return (__wt_page_release(session, next_walk, 0));
}

/*
 * __btree_page_sizes --
 *	Verify the page sizes. Some of these sizes are automatically checked
 *	using limits defined in the API, don't duplicate the logic here.
 */
static int
__btree_page_sizes(WT_SESSION_IMPL *session)
{
	WT_BTREE *btree;
	WT_CONFIG_ITEM cval;
	uint64_t cache_size;
	uint32_t intl_split_size, leaf_split_size;
	const char **cfg;

	btree = S2BT(session);
	cfg = btree->dhandle->cfg;

	/*
	 * Get the allocation size.  Allocation sizes must be a power-of-two,
	 * nothing else makes sense.
	 */
	WT_RET(__wt_direct_io_size_check(
	    session, cfg, "allocation_size", &btree->allocsize));
	if (!__wt_ispo2(btree->allocsize))
		WT_RET_MSG(session,
		    EINVAL, "the allocation size must be a power of two");

	/*
	 * Get the internal/leaf page sizes.
	 * All page sizes must be in units of the allocation size.
	 */
	WT_RET(__wt_direct_io_size_check(
	    session, cfg, "internal_page_max", &btree->maxintlpage));
	WT_RET(__wt_direct_io_size_check(
	    session, cfg, "leaf_page_max", &btree->maxleafpage));
	if (btree->maxintlpage < btree->allocsize ||
	    btree->maxintlpage % btree->allocsize != 0 ||
	    btree->maxleafpage < btree->allocsize ||
	    btree->maxleafpage % btree->allocsize != 0)
		WT_RET_MSG(session, EINVAL,
		    "page sizes must be a multiple of the page allocation "
		    "size (%" PRIu32 "B)", btree->allocsize);

	/*
	 * When a page is forced to split, we want at least 50 entries on its
	 * parent.
	 *
	 * Don't let pages grow larger than a quarter of the cache, with too-
	 * small caches, we can end up in a situation where nothing can be
	 * evicted.  Take care getting the cache size: with a shared cache,
	 * it may not have been set.
	 */
	WT_RET(__wt_config_gets(session, cfg, "memory_page_max", &cval));
	btree->maxmempage =
	    WT_MAX((uint64_t)cval.val, 50 * (uint64_t)btree->maxleafpage);
	cache_size = S2C(session)->cache_size;
	if (cache_size > 0)
		btree->maxmempage = WT_MIN(btree->maxmempage, cache_size / 4);

	/*
	 * Get the split percentage (reconciliation splits pages into smaller
	 * than the maximum page size chunks so we don't split every time a
	 * new entry is added). Determine how large newly split pages will be.
	 */
	WT_RET(__wt_config_gets(session, cfg, "split_pct", &cval));
	btree->split_pct = (int)cval.val;
	intl_split_size = __wt_split_page_size(btree, btree->maxintlpage);
	leaf_split_size = __wt_split_page_size(btree, btree->maxleafpage);

	/*
	 * In-memory split configuration.
	 */
	if (__wt_config_gets(
	    session, cfg, "split_deepen_min_child", &cval) == WT_NOTFOUND ||
	    cval.val == 0)
		btree->split_deepen_min_child = WT_SPLIT_DEEPEN_MIN_CHILD_DEF;
	else
		btree->split_deepen_min_child = (u_int)cval.val;
	if (__wt_config_gets(
	    session, cfg, "split_deepen_per_child", &cval) == WT_NOTFOUND ||
	    cval.val == 0)
		btree->split_deepen_per_child = WT_SPLIT_DEEPEN_PER_CHILD_DEF;
	else
		btree->split_deepen_per_child = (u_int)cval.val;

	/*
	 * Get the maximum internal/leaf page key/value sizes.
	 *
	 * In historic versions of WiredTiger, the maximum internal/leaf page
	 * key/value sizes were set by the internal_item_max and leaf_item_max
	 * configuration strings. Look for those strings if we don't find the
	 * newer ones.
	 */
	WT_RET(__wt_config_gets(session, cfg, "internal_key_max", &cval));
	btree->maxintlkey = (uint32_t)cval.val;
	if (btree->maxintlkey == 0) {
		WT_RET(
		    __wt_config_gets(session, cfg, "internal_item_max", &cval));
		btree->maxintlkey = (uint32_t)cval.val;
	}
	WT_RET(__wt_config_gets(session, cfg, "leaf_key_max", &cval));
	btree->maxleafkey = (uint32_t)cval.val;
	WT_RET(__wt_config_gets(session, cfg, "leaf_value_max", &cval));
	btree->maxleafvalue = (uint32_t)cval.val;
	if (btree->maxleafkey == 0 && btree->maxleafvalue == 0) {
		WT_RET(__wt_config_gets(session, cfg, "leaf_item_max", &cval));
		btree->maxleafkey = (uint32_t)cval.val;
		btree->maxleafvalue = (uint32_t)cval.val;
	}

	/*
	 * Default/maximum for internal and leaf page keys: split-page / 10.
	 * Default for leaf page values: split-page / 2.
	 *
	 * It's difficult for applications to configure this in any exact way as
	 * they have to duplicate our calculation of how many keys must fit on a
	 * page, and given a split-percentage and page header, that isn't easy
	 * to do. If the maximum internal key value is too large for the page,
	 * reset it to the default.
	 */
	if (btree->maxintlkey == 0 || btree->maxintlkey > intl_split_size / 10)
		    btree->maxintlkey = intl_split_size / 10;
	if (btree->maxleafkey == 0)
		    btree->maxleafkey = leaf_split_size / 10;
	if (btree->maxleafvalue == 0)
		    btree->maxleafvalue = leaf_split_size / 2;

	return (0);
}<|MERGE_RESOLUTION|>--- conflicted
+++ resolved
@@ -259,20 +259,8 @@
 		WT_RET(__wt_config_gets(session, cfg, "cache_resident", &cval));
 		if (cval.val)
 			F_SET(btree, WT_BTREE_NO_EVICTION | WT_BTREE_NO_HAZARD);
-<<<<<<< HEAD
-		else {
-			F_CLR(btree, WT_BTREE_NO_EVICTION);
-
-			/*
-			 * If we're configuring eviction, we must have already
-			 * configured hazard pointers.
-			 */
-			WT_ASSERT(session, !F_ISSET(btree, WT_BTREE_NO_HAZARD));
-		}
-=======
 		else
 			F_CLR(btree, WT_BTREE_NO_EVICTION | WT_BTREE_NO_HAZARD);
->>>>>>> a1f1dd79
 	}
 
 	/* Checksums */
