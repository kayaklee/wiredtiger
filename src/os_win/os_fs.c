/*-
 * Copyright (c) 2014-2016 MongoDB, Inc.
 * Copyright (c) 2008-2014 WiredTiger, Inc.
 *	All rights reserved.
 *
 * See the file LICENSE for redistribution information.
 */

#include "wt_internal.h"

/*
 * __win_fs_exist --
 *	Return if the file exists.
 */
static int
__win_fs_exist(WT_FILE_SYSTEM *file_system,
    WT_SESSION *wt_session, const char *name, bool *existp)
{
	WT_DECL_RET;
	WT_DECL_ITEM(name_wide);
	WT_SESSION_IMPL *session;

	WT_UNUSED(file_system);

	session = (WT_SESSION_IMPL *)wt_session;
	*existp = false;

	WT_RET(__wt_to_utf16_string(session, name, &name_wide));

	if (GetFileAttributesW(name_wide->data) != INVALID_FILE_ATTRIBUTES)
		*existp = true;

	__wt_scr_free(session, &name_wide);
	return (0);
}

/*
 * __win_fs_remove --
 *	Remove a file.
 */
static int
__win_fs_remove(WT_FILE_SYSTEM *file_system,
    WT_SESSION *wt_session, const char *name, uint32_t flags)
{
	DWORD windows_error;
	WT_DECL_RET;
	WT_DECL_ITEM(name_wide);
	WT_SESSION_IMPL *session;

	WT_UNUSED(file_system);
	WT_UNUSED(flags);

	session = (WT_SESSION_IMPL *)wt_session;

	WT_RET(__wt_to_utf16_string(session, name, &name_wide));

	if (DeleteFileW(name_wide->data) == FALSE) {
		windows_error = __wt_getlasterror();
		__wt_errx(session,
		    "%s: file-remove: DeleteFileW: %s",
		    name, __wt_formatmessage(session, windows_error));
		WT_ERR(__wt_map_windows_error(windows_error));
	}

err:	__wt_scr_free(session, &name_wide);
	return (ret);
}

/*
 * __win_fs_rename --
 *	Rename a file.
 */
static int
__win_fs_rename(WT_FILE_SYSTEM *file_system,
    WT_SESSION *wt_session, const char *from, const char *to, uint32_t flags)
{
	DWORD windows_error;
	WT_DECL_RET;
	WT_DECL_ITEM(from_wide);
	WT_DECL_ITEM(to_wide);
	WT_SESSION_IMPL *session;

	WT_UNUSED(file_system);
	WT_UNUSED(flags);
<<<<<<< HEAD

=======
>>>>>>> deeb0f58
	session = (WT_SESSION_IMPL *)wt_session;

	WT_ERR(__wt_to_utf16_string(session, from, &from_wide));
	WT_ERR(__wt_to_utf16_string(session, to, &to_wide));

	/*
	 * Check if file exists since Windows does not override the file if
	 * it exists.
	 */
	if (GetFileAttributesW(to_wide->data) != INVALID_FILE_ATTRIBUTES)
		if (DeleteFileW(to_wide->data) == FALSE) {
			windows_error = __wt_getlasterror();
			__wt_errx(session,
			    "%s: file-rename: DeleteFileW: %s",
			    to, __wt_formatmessage(session, windows_error));
			WT_ERR(__wt_map_windows_error(windows_error));
		}

	if (MoveFileW(from_wide->data, to_wide->data) == FALSE) {
		windows_error = __wt_getlasterror();
		__wt_errx(session,
		    "%s to %s: file-rename: MoveFileW: %s",
		    from, to, __wt_formatmessage(session, windows_error));
		WT_ERR(__wt_map_windows_error(windows_error));
	}

err:	__wt_scr_free(session, &from_wide);
	__wt_scr_free(session, &to_wide);
	return (ret);
}

/*
 * __wt_win_fs_size --
 *	Get the size of a file in bytes, by file name.
 */
int
__wt_win_fs_size(WT_FILE_SYSTEM *file_system,
    WT_SESSION *wt_session, const char *name, wt_off_t *sizep)
{
	DWORD windows_error;
	WT_DECL_RET;
	WIN32_FILE_ATTRIBUTE_DATA data;
	WT_DECL_ITEM(name_wide);
	WT_SESSION_IMPL *session;

	WT_UNUSED(file_system);
	session = (WT_SESSION_IMPL *)wt_session;

	WT_RET(__wt_to_utf16_string(session, name, &name_wide));

	if (GetFileAttributesExW(
	    name_wide->data, GetFileExInfoStandard, &data) == 0) {
		windows_error = __wt_getlasterror();
		__wt_errx(session,
		    "%s: file-size: GetFileAttributesEx: %s",
		    name, __wt_formatmessage(session, windows_error));
		WT_ERR(__wt_map_windows_error(windows_error));
	}

	*sizep = ((int64_t)data.nFileSizeHigh << 32) | data.nFileSizeLow;

err:	__wt_scr_free(session, &name_wide);
	return (ret);
}

/*
 * __win_file_close --
 *	ANSI C close.
 */
static int
__win_file_close(WT_FILE_HANDLE *file_handle, WT_SESSION *wt_session)
{
	DWORD windows_error;
	WT_DECL_RET;
	WT_FILE_HANDLE_WIN *win_fh;
	WT_SESSION_IMPL *session;

	win_fh = (WT_FILE_HANDLE_WIN *)file_handle;
	session = (WT_SESSION_IMPL *)wt_session;

	/*
	 * Close the primary and secondary handles.
	 *
	 * We don't open Windows system handles when opening directories for
	 * flushing, as it's not necessary (or possible) to flush a directory
	 * on Windows. Confirm the file handle is open before closing it.
	 */
	if (win_fh->filehandle != INVALID_HANDLE_VALUE &&
	    CloseHandle(win_fh->filehandle) == 0) {
		windows_error = __wt_getlasterror();
		__wt_errx(session,
		    "%s: handle-close: CloseHandle: %s",
		    file_handle->name,
		    __wt_formatmessage(session, windows_error));
		ret = __wt_map_windows_error(windows_error);
	}

	if (win_fh->filehandle_secondary != INVALID_HANDLE_VALUE &&
	    CloseHandle(win_fh->filehandle_secondary) == 0) {
		windows_error = __wt_getlasterror();
		__wt_errx(session,
		    "%s: handle-close: secondary: CloseHandle: %s",
		    file_handle->name,
		    __wt_formatmessage(session, windows_error));
		ret = __wt_map_windows_error(windows_error);
	}

	__wt_free(session, file_handle->name);
	__wt_free(session, win_fh);
	return (ret);
}

/*
 * __win_file_lock --
 *	Lock/unlock a file.
 */
static int
__win_file_lock(
    WT_FILE_HANDLE *file_handle, WT_SESSION *wt_session, bool lock)
{
	DWORD windows_error;
	WT_FILE_HANDLE_WIN *win_fh;
	WT_SESSION_IMPL *session;

	win_fh = (WT_FILE_HANDLE_WIN *)file_handle;
	session = (WT_SESSION_IMPL *)wt_session;

	/*
	 * WiredTiger requires this function be able to acquire locks past
	 * the end of file.
	 *
	 * http://msdn.microsoft.com/
	 *    en-us/library/windows/desktop/aa365202%28v=vs.85%29.aspx
	 *
	 * You can lock bytes that are beyond the end of the current file.
	 * This is useful to coordinate adding records to the end of a file.
	 */
	if (lock) {
		if (LockFile(win_fh->filehandle, 0, 0, 1, 0) == FALSE) {
			windows_error = __wt_getlasterror();
			__wt_errx(session,
			    "%s: handle-lock: LockFile: %s",
			    file_handle->name,
			    __wt_formatmessage(session, windows_error));
			return (__wt_map_windows_error(windows_error));
		}
	} else
		if (UnlockFile(win_fh->filehandle, 0, 0, 1, 0) == FALSE) {
			windows_error = __wt_getlasterror();
			__wt_errx(session,
			    "%s: handle-lock: UnlockFile: %s",
			    file_handle->name,
			    __wt_formatmessage(session, windows_error));
			return (__wt_map_windows_error(windows_error));
		}
	return (0);
}

/*
 * __win_file_read --
 *	Read a chunk.
 */
static int
__win_file_read(WT_FILE_HANDLE *file_handle,
    WT_SESSION *wt_session, wt_off_t offset, size_t len, void *buf)
{
	DWORD chunk, nr, windows_error;
	uint8_t *addr;
	OVERLAPPED overlapped = { 0 };
	WT_FILE_HANDLE_WIN *win_fh;
	WT_SESSION_IMPL *session;

	win_fh = (WT_FILE_HANDLE_WIN *)file_handle;
	session = (WT_SESSION_IMPL *)wt_session;

	nr = 0;

	/* Assert direct I/O is aligned and a multiple of the alignment. */
	WT_ASSERT(session,
	    !win_fh->direct_io ||
	    S2C(session)->buffer_alignment == 0 ||
	    (!((uintptr_t)buf &
	    (uintptr_t)(S2C(session)->buffer_alignment - 1)) &&
	    len >= S2C(session)->buffer_alignment &&
	    len % S2C(session)->buffer_alignment == 0));

	/* Break reads larger than 1GB into 1GB chunks. */
	for (addr = buf; len > 0; addr += nr, len -= (size_t)nr, offset += nr) {
		chunk = (DWORD)WT_MIN(len, WT_GIGABYTE);
		overlapped.Offset = UINT32_MAX & offset;
		overlapped.OffsetHigh = UINT32_MAX & (offset >> 32);

		if (!ReadFile(
		    win_fh->filehandle, addr, chunk, &nr, &overlapped)) {
			windows_error = __wt_getlasterror();
			__wt_errx(session,
			    "%s: handle-read: ReadFile: failed to read %lu "
			    "bytes at offset %" PRIuMAX ": %s",
			    file_handle->name, chunk, (uintmax_t)offset,
			    __wt_formatmessage(session, windows_error));
			return (__wt_map_windows_error(windows_error));
		}
	}
	return (0);
}

/*
 * __win_file_size --
 *	Get the size of a file in bytes, by file handle.
 */
static int
__win_file_size(
    WT_FILE_HANDLE *file_handle, WT_SESSION *wt_session, wt_off_t *sizep)
{
	DWORD windows_error;
	WT_FILE_HANDLE_WIN *win_fh;
	WT_SESSION_IMPL *session;
	LARGE_INTEGER size;

	win_fh = (WT_FILE_HANDLE_WIN *)file_handle;
	session = (WT_SESSION_IMPL *)wt_session;

	if (GetFileSizeEx(win_fh->filehandle, &size) != 0) {
		*sizep = size.QuadPart;
		return (0);
	}

	windows_error = __wt_getlasterror();
	__wt_errx(session,
	    "%s: handle-size: GetFileSizeEx: %s",
	    file_handle->name, __wt_formatmessage(session, windows_error));
	return (__wt_map_windows_error(windows_error));
}

/*
 * __win_file_sync --
 *	MSVC fsync.
 */
static int
__win_file_sync(WT_FILE_HANDLE *file_handle, WT_SESSION *wt_session)
{
	DWORD windows_error;
	WT_FILE_HANDLE_WIN *win_fh;
	WT_SESSION_IMPL *session;

	win_fh = (WT_FILE_HANDLE_WIN *)file_handle;
	session = (WT_SESSION_IMPL *)wt_session;

	/*
	 * We don't open Windows system handles when opening directories
	 * for flushing, as it is not necessary (or possible) to flush
	 * a directory on Windows. Confirm the file handle is set before
	 * attempting to sync it.
	 */
	if (win_fh->filehandle == INVALID_HANDLE_VALUE)
		return (0);

	if (FlushFileBuffers(win_fh->filehandle) == FALSE) {
		windows_error = __wt_getlasterror();
		__wt_errx(session,
		    "%s handle-sync: FlushFileBuffers: %s",
		    file_handle->name,
		    __wt_formatmessage(session, windows_error));
		return (__wt_map_windows_error(windows_error));
	}
	return (0);
}

/*
 * __win_file_set_end --
 *	Truncate or extend a file.
 */
static int
__win_file_set_end(
    WT_FILE_HANDLE *file_handle, WT_SESSION *wt_session, wt_off_t len)
{
	DWORD windows_error;
	WT_FILE_HANDLE_WIN *win_fh;
	WT_SESSION_IMPL *session;
	LARGE_INTEGER largeint;

	win_fh = (WT_FILE_HANDLE_WIN *)file_handle;
	session = (WT_SESSION_IMPL *)wt_session;

	largeint.QuadPart = len;

	if (win_fh->filehandle_secondary == INVALID_HANDLE_VALUE)
		WT_RET_MSG(session, EINVAL,
		    "%s: handle-set-end: no secondary handle",
		    file_handle->name);

	if (SetFilePointerEx(win_fh->filehandle_secondary,
	    largeint, NULL, FILE_BEGIN) == FALSE) {
		windows_error = __wt_getlasterror();
		__wt_errx(session,
		    "%s: handle-set-end: SetFilePointerEx: %s",
		    file_handle->name,
		    __wt_formatmessage(session, windows_error));
		return (__wt_map_windows_error(windows_error));
	}

	if (SetEndOfFile(win_fh->filehandle_secondary) == FALSE) {
		if (GetLastError() == ERROR_USER_MAPPED_FILE)
			return (EBUSY);
		windows_error = __wt_getlasterror();
		__wt_errx(session,
		    "%s: handle-set-end: SetEndOfFile: %s",
		    file_handle->name,
		    __wt_formatmessage(session, windows_error));
		return (__wt_map_windows_error(windows_error));
	}
	return (0);
}

/*
 * __win_file_write --
 *	Write a chunk.
 */
static int
__win_file_write(WT_FILE_HANDLE *file_handle,
    WT_SESSION *wt_session, wt_off_t offset, size_t len, const void *buf)
{
	DWORD chunk, nw, windows_error;
	const uint8_t *addr;
	OVERLAPPED overlapped = { 0 };
	WT_FILE_HANDLE_WIN *win_fh;
	WT_SESSION_IMPL *session;

	win_fh = (WT_FILE_HANDLE_WIN *)file_handle;
	session = (WT_SESSION_IMPL *)wt_session;

	nw = 0;

	/* Assert direct I/O is aligned and a multiple of the alignment. */
	WT_ASSERT(session,
	    !win_fh->direct_io ||
	    S2C(session)->buffer_alignment == 0 ||
	    (!((uintptr_t)buf &
	    (uintptr_t)(S2C(session)->buffer_alignment - 1)) &&
	    len >= S2C(session)->buffer_alignment &&
	    len % S2C(session)->buffer_alignment == 0));

	/* Break writes larger than 1GB into 1GB chunks. */
	for (addr = buf; len > 0; addr += nw, len -= (size_t)nw, offset += nw) {
		chunk = (DWORD)WT_MIN(len, WT_GIGABYTE);
		overlapped.Offset = UINT32_MAX & offset;
		overlapped.OffsetHigh = UINT32_MAX & (offset >> 32);

		if (!WriteFile(
		    win_fh->filehandle, addr, chunk, &nw, &overlapped)) {
			windows_error = __wt_getlasterror();
			__wt_errx(session,
			    "%s: handle-write: WriteFile: failed to write %lu "
			    "bytes at offset %" PRIuMAX ": %s",
			    file_handle->name, chunk, (uintmax_t)offset,
			    __wt_formatmessage(session, windows_error));
			return (__wt_map_windows_error(windows_error));
		}
	}
	return (0);
}

/*
 * __win_open_file --
 *	Open a file handle.
 */
static int
__win_open_file(WT_FILE_SYSTEM *file_system, WT_SESSION *wt_session,
    const char *name, WT_FS_OPEN_FILE_TYPE file_type, uint32_t flags,
    WT_FILE_HANDLE **file_handlep)
{
	DWORD dwCreationDisposition, windows_error;
	WT_CONNECTION_IMPL *conn;
	WT_DECL_RET;
	WT_DECL_ITEM(name_wide);
	WT_FILE_HANDLE *file_handle;
	WT_FILE_HANDLE_WIN *win_fh;
	WT_SESSION_IMPL *session;
	int desired_access, f;

	WT_UNUSED(file_system);
	session = (WT_SESSION_IMPL *)wt_session;
	conn = S2C(session);
	*file_handlep = NULL;

	WT_RET(__wt_calloc_one(session, &win_fh));
	win_fh->direct_io = false;

	/* Set up error handling. */
	win_fh->filehandle =
	    win_fh->filehandle_secondary = INVALID_HANDLE_VALUE;

	WT_ERR(__wt_to_utf16_string(session, name, &name_wide));

	/*
	 * Opening a file handle on a directory is only to support filesystems
	 * that require a directory sync for durability, and Windows doesn't
	 * require that functionality: create an empty WT_FH structure with
	 * invalid handles.
	 */
	if (file_type == WT_FS_OPEN_FILE_TYPE_DIRECTORY)
		goto directory_open;

	desired_access = GENERIC_READ;
	if (!LF_ISSET(WT_FS_OPEN_READONLY))
		desired_access |= GENERIC_WRITE;

	/*
	 * Security:
	 * The application may spawn a new process, and we don't want another
	 * process to have access to our file handles.
	 *
	 * TODO: Set tighter file permissions but set bInheritHandle to false
	 * to prevent inheritance
	 */
	f = FILE_ATTRIBUTE_NORMAL;

	dwCreationDisposition = 0;
	if (LF_ISSET(WT_FS_OPEN_CREATE)) {
		dwCreationDisposition = CREATE_NEW;
		if (LF_ISSET(WT_FS_OPEN_EXCLUSIVE))
			dwCreationDisposition = CREATE_ALWAYS;
	} else
		dwCreationDisposition = OPEN_EXISTING;

	/* Direct I/O. */
	if (LF_ISSET(WT_FS_OPEN_DIRECTIO)) {
		f |= FILE_FLAG_NO_BUFFERING;
		win_fh->direct_io = true;
	}

	/* FILE_FLAG_WRITE_THROUGH does not require aligned buffers */
	if (FLD_ISSET(conn->write_through, file_type))
		f |= FILE_FLAG_WRITE_THROUGH;

	if (file_type == WT_FS_OPEN_FILE_TYPE_LOG &&
	    FLD_ISSET(conn->txn_logsync, WT_LOG_DSYNC))
		f |= FILE_FLAG_WRITE_THROUGH;

	/* Disable read-ahead on trees: it slows down random read workloads. */
	if (file_type == WT_FS_OPEN_FILE_TYPE_DATA)
		f |= FILE_FLAG_RANDOM_ACCESS;

	win_fh->filehandle = CreateFileW(name_wide->data, desired_access,
	    FILE_SHARE_READ | FILE_SHARE_WRITE,
	    NULL, dwCreationDisposition, f, NULL);
	if (win_fh->filehandle == INVALID_HANDLE_VALUE) {
		if (LF_ISSET(WT_FS_OPEN_CREATE) &&
		    GetLastError() == ERROR_FILE_EXISTS)
			win_fh->filehandle = CreateFileW(name_wide->data,
			    desired_access, FILE_SHARE_READ | FILE_SHARE_WRITE,
			    NULL, OPEN_EXISTING, f, NULL);
		if (win_fh->filehandle == INVALID_HANDLE_VALUE) {
			windows_error = __wt_getlasterror();
			__wt_errx(session,
			    win_fh->direct_io ?
			    "%s: handle-open: CreateFileW: failed with direct "
			    "I/O configured, some filesystem types do not "
			    "support direct I/O: %s" :
			    "%s: handle-open: CreateFileW: %s",
			    name, __wt_formatmessage(session, windows_error));
			WT_ERR(__wt_map_windows_error(windows_error));
		}
	}

	/*
	 * Open a second handle to file to support file extension/truncation
	 * concurrently with reads on the file. Writes would also move the
	 * file pointer.
	 */
	if (!LF_ISSET(WT_FS_OPEN_READONLY)) {
<<<<<<< HEAD
		win_fh->filehandle_secondary = CreateFileA(name, desired_access,
		    FILE_SHARE_READ | FILE_SHARE_WRITE,
=======
		win_fh->filehandle_secondary = CreateFileW(name_wide->data,
		    desired_access, FILE_SHARE_READ | FILE_SHARE_WRITE,
>>>>>>> deeb0f58
		    NULL, OPEN_EXISTING, f, NULL);
		if (win_fh->filehandle_secondary == INVALID_HANDLE_VALUE) {
			windows_error = __wt_getlasterror();
			__wt_errx(session,
			    "%s: handle-open: Creatively: secondary: %s",
			    name, __wt_formatmessage(session, windows_error));
			WT_ERR(__wt_map_windows_error(windows_error));
		}
	}

directory_open:
	/* Initialize public information. */
	file_handle = (WT_FILE_HANDLE *)win_fh;
	WT_ERR(__wt_strdup(session, name, &file_handle->name));

	file_handle->close = __win_file_close;
	file_handle->fh_lock = __win_file_lock;
#ifdef WORDS_BIGENDIAN
	/*
	 * The underlying objects are little-endian, mapping objects isn't
	 * currently supported on big-endian systems.
	 */
#else
	file_handle->fh_map = __wt_win_map;
	file_handle->fh_unmap = __wt_win_unmap;
#endif
	file_handle->fh_read = __win_file_read;
	file_handle->fh_size = __win_file_size;
	file_handle->fh_sync = __win_file_sync;

	/* Extend and truncate share the same implementation. */
	file_handle->fh_extend = __win_file_set_end;
	file_handle->fh_truncate = __win_file_set_end;

	file_handle->fh_write = __win_file_write;

	*file_handlep = file_handle;

	__wt_scr_free(session, &name_wide);
	return (0);

err:	__wt_scr_free(session, &name_wide);
	WT_TRET(__win_file_close((WT_FILE_HANDLE *)win_fh, wt_session));
	return (ret);
}

/*
 * __win_terminate --
 *	Discard a Windows configuration.
 */
static int
__win_terminate(WT_FILE_SYSTEM *file_system, WT_SESSION *wt_session)
{
	WT_SESSION_IMPL *session;

	session = (WT_SESSION_IMPL *)wt_session;

	__wt_free(session, file_system);
	return (0);
}

/*
 * __wt_os_win --
 *	Initialize a MSVC configuration.
 */
int
__wt_os_win(WT_SESSION_IMPL *session)
{
	WT_CONNECTION_IMPL *conn;
	WT_FILE_SYSTEM *file_system;

	conn = S2C(session);

	WT_RET(__wt_calloc_one(session, &file_system));

	/* Initialize the Windows jump table. */
	file_system->fs_directory_list = __wt_win_directory_list;
	file_system->fs_directory_list_free = __wt_win_directory_list_free;
	file_system->fs_exist = __win_fs_exist;
	file_system->fs_open_file = __win_open_file;
	file_system->fs_remove = __win_fs_remove;
	file_system->fs_rename = __win_fs_rename;
	file_system->fs_size = __wt_win_fs_size;
	file_system->terminate = __win_terminate;

	/* Switch it into place. */
	conn->file_system = file_system;

	return (0);
}<|MERGE_RESOLUTION|>--- conflicted
+++ resolved
@@ -82,10 +82,6 @@
 
 	WT_UNUSED(file_system);
 	WT_UNUSED(flags);
-<<<<<<< HEAD
-
-=======
->>>>>>> deeb0f58
 	session = (WT_SESSION_IMPL *)wt_session;
 
 	WT_ERR(__wt_to_utf16_string(session, from, &from_wide));
@@ -557,13 +553,8 @@
 	 * file pointer.
 	 */
 	if (!LF_ISSET(WT_FS_OPEN_READONLY)) {
-<<<<<<< HEAD
-		win_fh->filehandle_secondary = CreateFileA(name, desired_access,
-		    FILE_SHARE_READ | FILE_SHARE_WRITE,
-=======
 		win_fh->filehandle_secondary = CreateFileW(name_wide->data,
 		    desired_access, FILE_SHARE_READ | FILE_SHARE_WRITE,
->>>>>>> deeb0f58
 		    NULL, OPEN_EXISTING, f, NULL);
 		if (win_fh->filehandle_secondary == INVALID_HANDLE_VALUE) {
 			windows_error = __wt_getlasterror();
