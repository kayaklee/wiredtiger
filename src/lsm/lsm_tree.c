--- conflicted
+++ resolved
@@ -86,11 +86,7 @@
  *	Close an LSM tree structure.
  */
 static int
-<<<<<<< HEAD
-__lsm_tree_close(WT_SESSION_IMPL *session, WT_LSM_TREE *lsm_tree, bool block)
-=======
 __lsm_tree_close(WT_SESSION_IMPL *session, WT_LSM_TREE *lsm_tree, bool final)
->>>>>>> 18e6091d
 {
 	WT_DECL_RET;
 	int i;
@@ -110,11 +106,7 @@
 	 * access is not available.
 	 */
 	for (i = 0;
-<<<<<<< HEAD
-	    lsm_tree->queue_ref > 0 || (block && lsm_tree->refcnt > 1); ++i) {
-=======
 	    lsm_tree->queue_ref > 0 || (final && lsm_tree->refcnt > 1); ++i) {
->>>>>>> 18e6091d
 		/*
 		 * Remove any work units from the manager queues. Do this step
 		 * repeatedly in case a work unit was in the process of being
