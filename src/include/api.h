/*-
 * Copyright (c) 2014-2017 MongoDB, Inc.
 * Copyright (c) 2008-2014 WiredTiger, Inc.
 *	All rights reserved.
 *
 * See the file LICENSE for redistribution information.
 */

/* Standard entry points to the API: declares/initializes local variables. */
#define	API_SESSION_INIT(s, h, n, dh)					\
	WT_DATA_HANDLE *__olddh = (s)->dhandle;				\
	const char *__oldname = (s)->name;				\
	(s)->dhandle = (dh);						\
	(s)->name = (s)->lastop = #h "." #n;				\
<<<<<<< HEAD
	WT_TRACK(s, 0);				                        \
=======
	WT_ERR(WT_SESSION_CHECK_PANIC(s));				\
	__wt_verbose((s), WT_VERB_API, "%s", "CALL: " #h ":" #n)
>>>>>>> 46975e56

#define	API_CALL_NOCONF(s, h, n, dh) do {				\
	API_SESSION_INIT(s, h, n, dh)

#define	API_CALL(s, h, n, dh, config, cfg) do {				\
	const char *(cfg)[] =						\
	    { WT_CONFIG_BASE(s, h##_##n), config, NULL };		\
	API_SESSION_INIT(s, h, n, dh);					\
	if ((config) != NULL)						\
		WT_ERR(__wt_config_check((s),				\
		    WT_CONFIG_REF(session, h##_##n), (config), 0))

#define	API_END(s, ret)							\
	if ((s) != NULL) {						\
		WT_TRACK(s, 1);						\
		(s)->dhandle = __olddh;					\
		(s)->name = __oldname;					\
		if (F_ISSET(&(s)->txn, WT_TXN_RUNNING) &&		\
		    (ret) != 0 &&					\
		    (ret) != WT_NOTFOUND &&				\
		    (ret) != WT_DUPLICATE_KEY)				\
			F_SET(&(s)->txn, WT_TXN_ERROR);			\
	}								\
} while (0)

/* An API call wrapped in a transaction if necessary. */
#define	TXN_API_CALL(s, h, n, bt, config, cfg) do {			\
	bool __autotxn = false;						\
	API_CALL(s, h, n, bt, config, cfg);				\
	__autotxn = !F_ISSET(&(s)->txn, WT_TXN_AUTOCOMMIT | WT_TXN_RUNNING);\
	if (__autotxn)							\
		F_SET(&(s)->txn, WT_TXN_AUTOCOMMIT)

/* An API call wrapped in a transaction if necessary. */
#define	TXN_API_CALL_NOCONF(s, h, n, dh) do {				\
	bool __autotxn = false;						\
	API_CALL_NOCONF(s, h, n, dh);					\
	__autotxn = !F_ISSET(&(s)->txn, WT_TXN_AUTOCOMMIT | WT_TXN_RUNNING);\
	if (__autotxn)							\
		F_SET(&(s)->txn, WT_TXN_AUTOCOMMIT)

/* End a transactional API call, optional retry on deadlock. */
#define	TXN_API_END_RETRY(s, ret, retry)				\
	API_END(s, ret);						\
	if (__autotxn) {						\
		if (F_ISSET(&(s)->txn, WT_TXN_AUTOCOMMIT))		\
			F_CLR(&(s)->txn, WT_TXN_AUTOCOMMIT);		\
		else if ((ret) == 0 &&					\
		    !F_ISSET(&(s)->txn, WT_TXN_ERROR))			\
			(ret) = __wt_txn_commit((s), NULL);		\
		else {							\
			if (retry)					\
				WT_TRET(__wt_session_copy_values(s));	\
			WT_TRET(__wt_txn_rollback((s), NULL));		\
			if (((ret) == 0 || (ret) == WT_ROLLBACK) &&	\
			    (retry)) {					\
				(ret) = 0;				\
				continue;				\
			}						\
			WT_TRET(__wt_session_reset_cursors(s, false));	\
		}							\
	}								\
	break;								\
} while (1)

/* End a transactional API call, retry on deadlock. */
#define	TXN_API_END(s, ret)	TXN_API_END_RETRY(s, ret, 1)

/*
 * In almost all cases, API_END is returning immediately, make it simple.
 * If a session or connection method is about to return WT_NOTFOUND (some
 * underlying object was not found), map it to ENOENT, only cursor methods
 * return WT_NOTFOUND.
 */
#define	API_END_RET(s, ret)						\
	API_END(s, ret);						\
	return (ret)
#define	API_END_RET_NOTFOUND_MAP(s, ret)				\
	API_END(s, ret);						\
	return ((ret) == WT_NOTFOUND ? ENOENT : (ret))

#define	CONNECTION_API_CALL(conn, s, n, config, cfg)			\
	s = (conn)->default_session;					\
	API_CALL(s, WT_CONNECTION, n, NULL, config, cfg)

#define	CONNECTION_API_CALL_NOCONF(conn, s, n)				\
	s = (conn)->default_session;					\
	API_CALL_NOCONF(s, WT_CONNECTION, n, NULL)

#define	SESSION_API_CALL(s, n, config, cfg)				\
	API_CALL(s, WT_SESSION, n, NULL, config, cfg)

#define	SESSION_API_CALL_NOCONF(s, n)					\
	API_CALL_NOCONF(s, WT_SESSION, n, NULL)

#define	SESSION_TXN_API_CALL(s, n, config, cfg)				\
	TXN_API_CALL(s, WT_SESSION, n, NULL, config, cfg)

#define	CURSOR_API_CALL(cur, s, n, bt)					\
	(s) = (WT_SESSION_IMPL *)(cur)->session;			\
	API_CALL_NOCONF(s, WT_CURSOR, n,				\
	    ((bt) == NULL) ? NULL : ((WT_BTREE *)(bt))->dhandle)

#define	JOINABLE_CURSOR_CALL_CHECK(cur)					\
	if (F_ISSET(cur, WT_CURSTD_JOINED))				\
		WT_ERR(__wt_curjoin_joined(cur))

#define	JOINABLE_CURSOR_API_CALL(cur, s, n, bt)				\
	CURSOR_API_CALL(cur, s, n, bt);					\
	JOINABLE_CURSOR_CALL_CHECK(cur)

#define	CURSOR_REMOVE_API_CALL(cur, s, bt)				\
	(s) = (WT_SESSION_IMPL *)(cur)->session;			\
	TXN_API_CALL_NOCONF(s, WT_CURSOR, remove,			\
	    ((bt) == NULL) ? NULL : ((WT_BTREE *)(bt))->dhandle);

#define	JOINABLE_CURSOR_REMOVE_API_CALL(cur, s, bt)			\
	CURSOR_REMOVE_API_CALL(cur, s, bt);				\
	JOINABLE_CURSOR_CALL_CHECK(cur)

#define	CURSOR_UPDATE_API_CALL_BTREE(cur, s, n, bt)			\
	(s) = (WT_SESSION_IMPL *)(cur)->session;			\
	TXN_API_CALL_NOCONF(						\
	    s, WT_CURSOR, n, ((WT_BTREE *)(bt))->dhandle);		\
	if (F_ISSET(S2C(s), WT_CONN_IN_MEMORY) &&			\
	    !F_ISSET((WT_BTREE *)(bt), WT_BTREE_IGNORE_CACHE) &&	\
	    __wt_cache_full(s))						\
		WT_ERR(WT_CACHE_FULL);

#define	CURSOR_UPDATE_API_CALL(cur, s, n)				\
	(s) = (WT_SESSION_IMPL *)(cur)->session;			\
	TXN_API_CALL_NOCONF(s, WT_CURSOR, n, NULL);

#define	JOINABLE_CURSOR_UPDATE_API_CALL(cur, s, n)			\
	CURSOR_UPDATE_API_CALL(cur, s, n);				\
	JOINABLE_CURSOR_CALL_CHECK(cur)

#define	CURSOR_UPDATE_API_END(s, ret)					\
	TXN_API_END(s, ret)

#define	ASYNCOP_API_CALL(conn, s, n)					\
	s = (conn)->default_session;					\
	API_CALL_NOCONF(s, asyncop, n, NULL)<|MERGE_RESOLUTION|>--- conflicted
+++ resolved
@@ -12,12 +12,9 @@
 	const char *__oldname = (s)->name;				\
 	(s)->dhandle = (dh);						\
 	(s)->name = (s)->lastop = #h "." #n;				\
-<<<<<<< HEAD
 	WT_TRACK(s, 0);				                        \
-=======
 	WT_ERR(WT_SESSION_CHECK_PANIC(s));				\
 	__wt_verbose((s), WT_VERB_API, "%s", "CALL: " #h ":" #n)
->>>>>>> 46975e56
 
 #define	API_CALL_NOCONF(s, h, n, dh) do {				\
 	API_SESSION_INIT(s, h, n, dh)
