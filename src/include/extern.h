--- conflicted
+++ resolved
@@ -310,15 +310,11 @@
     WT_PAGE *parent,
     WT_REF *ref,
     WT_PAGE **pagep);
-<<<<<<< HEAD
-extern int __wt_btree_root_empty(WT_SESSION_IMPL *session, WT_PAGE **leafp);
 extern int __wt_btree_get_memsize( WT_SESSION_IMPL *session,
     WT_BTREE *btree,
     uint32_t **memsizep);
 extern int __wt_btree_release_memsize(WT_SESSION_IMPL *session,
     WT_BTREE *btree);
-=======
->>>>>>> b320d397
 extern int __wt_btree_huffman_open(WT_SESSION_IMPL *session,
     const char *config);
 extern void __wt_btree_huffman_close(WT_SESSION_IMPL *session);
