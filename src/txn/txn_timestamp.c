--- conflicted
+++ resolved
@@ -153,12 +153,7 @@
 		__wt_readunlock(session, &txn_global->read_timestamp_rwlock);
 	} else
 		WT_RET_MSG(session, EINVAL,
-<<<<<<< HEAD
-		    "unknown timestamp query configuration %.*s",
-		    (int)cval.len, cval.str);
-=======
 		    "unknown timestamp query %.*s", (int)cval.len, cval.str);
->>>>>>> 4ad128a1
 
 	__wt_timestamp_set(tsp, &ts);
 	return (0);
@@ -203,13 +198,8 @@
 	 * Keep clang-analyzer happy: it can't tell that ts will be set
 	 * whenever the call below succeeds.
 	 */
-<<<<<<< HEAD
-	WT_CLEAR(ts.ts);
+	__wt_timestamp_set_zero(&ts);
 	WT_RET(__txn_global_query_timestamp(session, &ts, cfg));
-=======
-	__wt_timestamp_set_zero(ts);
-	WT_RET(__txn_global_query_timestamp(session, ts, cfg));
->>>>>>> 4ad128a1
 
 	/* Avoid memory allocation: set up an item guaranteed large enough. */
 	hexts.data = hexts.mem = hex_timestamp;
@@ -227,14 +217,9 @@
 	WT_UNUSED(hex_timestamp);
 	WT_UNUSED(cfg);
 
-<<<<<<< HEAD
-	WT_RET_MSG(session, ENOTSUP, "WT_CONNECTION.query_timestamp "
-	    "requires a version of WiredTiger built with timestamp support");
-=======
 	WT_RET_MSG(session, ENOTSUP,
 	    "WT_CONNECTION.query_timestamp requires a version of WiredTiger "
 	    "built with timestamp support");
->>>>>>> 4ad128a1
 #endif
 }
 
